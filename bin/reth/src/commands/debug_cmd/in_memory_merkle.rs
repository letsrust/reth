//! Command for debugging in-memory merkle trie calculation.

use crate::{
    args::{
        get_secret_key,
        utils::{chain_help, genesis_value_parser, SUPPORTED_CHAINS},
        DatabaseArgs, NetworkArgs,
    },
    dirs::{DataDirPath, MaybePlatformPath},
    runner::CliContext,
    utils::{get_single_body, get_single_header},
};
use backon::{ConstantBuilder, Retryable};
use clap::Parser;
use reth_config::Config;
use reth_db::{init_db, mdbx::DatabaseArguments, DatabaseEnv};
use reth_interfaces::executor::BlockValidationError;
use reth_network::NetworkHandle;
use reth_network_api::NetworkInfo;
use reth_node_ethereum::EthEvmConfig;
use reth_primitives::{fs, stage::StageId, BlockHashOrNumber, ChainSpec};
use reth_provider::{
    AccountExtReader, ExecutorFactory, HashingWriter, HeaderProvider, LatestStateProviderRef,
    OriginalValuesKnown, ProviderFactory, StageCheckpointReader, StorageReader,
};
use reth_tasks::TaskExecutor;
use reth_trie::{updates::TrieKey, StateRoot};
use std::{
    net::{SocketAddr, SocketAddrV4},
    path::PathBuf,
    sync::Arc,
};
use tracing::*;

/// `reth debug in-memory-merkle` command
/// This debug routine requires that the node is positioned at the block before the target.
/// The script will then download the block from p2p network and attempt to calculate and verify
/// merkle root for it.
#[derive(Debug, Parser)]
pub struct Command {
    /// The path to the data dir for all reth files and subdirectories.
    ///
    /// Defaults to the OS-specific data directory:
    ///
    /// - Linux: `$XDG_DATA_HOME/reth/` or `$HOME/.local/share/reth/`
    /// - Windows: `{FOLDERID_RoamingAppData}/reth/`
    /// - macOS: `$HOME/Library/Application Support/reth/`
    #[arg(long, value_name = "DATA_DIR", verbatim_doc_comment, default_value_t)]
    datadir: MaybePlatformPath<DataDirPath>,

    /// The chain this node is running.
    ///
    /// Possible values are either a built-in chain or the path to a chain specification file.
    #[arg(
        long,
        value_name = "CHAIN_OR_PATH",
        long_help = chain_help(),
        default_value = SUPPORTED_CHAINS[0],
        value_parser = genesis_value_parser
    )]
    chain: Arc<ChainSpec>,

    #[clap(flatten)]
    db: DatabaseArgs,

    #[clap(flatten)]
    network: NetworkArgs,

    /// The number of retries per request
    #[arg(long, default_value = "5")]
    retries: usize,

    /// The depth after which we should start comparing branch nodes
    #[arg(long)]
    skip_node_depth: Option<usize>,
}

impl Command {
    async fn build_network(
        &self,
        config: &Config,
        task_executor: TaskExecutor,
        db: Arc<DatabaseEnv>,
        network_secret_path: PathBuf,
        default_peers_path: PathBuf,
    ) -> eyre::Result<NetworkHandle> {
        let secret_key = get_secret_key(&network_secret_path)?;
        let network = self
            .network
            .network_config(config, self.chain.clone(), secret_key, default_peers_path)
            .with_task_executor(Box::new(task_executor))
            .listener_addr(SocketAddr::V4(SocketAddrV4::new(self.network.addr, self.network.port)))
            .discovery_addr(SocketAddr::V4(SocketAddrV4::new(
                self.network.discovery.addr,
                self.network.discovery.port,
            )))
            .build(ProviderFactory::new(
                db,
                self.chain.clone(),
                self.datadir.unwrap_or_chain_default(self.chain.chain).snapshots_path(),
            )?)
            .start_network()
            .await?;
        info!(target: "reth::cli", peer_id = %network.peer_id(), local_addr = %network.local_addr(), "Connected to P2P network");
        debug!(target: "reth::cli", peer_id = ?network.peer_id(), "Full peer ID");
        Ok(network)
    }

    /// Execute `debug in-memory-merkle` command
    pub async fn execute(self, ctx: CliContext) -> eyre::Result<()> {
        let config = Config::default();

        // add network name to data dir
        let data_dir = self.datadir.unwrap_or_chain_default(self.chain.chain);
        let db_path = data_dir.db_path();
        fs::create_dir_all(&db_path)?;

        // initialize the database
        let db =
            Arc::new(init_db(db_path, DatabaseArguments::default().log_level(self.db.log_level))?);
        let factory = ProviderFactory::new(&db, self.chain.clone(), data_dir.snapshots_path())?;
        let provider = factory.provider()?;

        // Look up merkle checkpoint
        let merkle_checkpoint = provider
            .get_stage_checkpoint(StageId::MerkleExecute)?
            .expect("merkle checkpoint exists");

        let merkle_block_number = merkle_checkpoint.block_number;

        // Configure and build network
        let network_secret_path =
            self.network.p2p_secret_key.clone().unwrap_or_else(|| data_dir.p2p_secret_path());
        let network = self
            .build_network(
                &config,
                ctx.task_executor.clone(),
                db.clone(),
                network_secret_path,
                data_dir.known_peers_path(),
            )
            .await?;

        let target_block_number = merkle_block_number + 1;

        info!(target: "reth::cli", target_block_number, "Downloading full block");
        let fetch_client = network.fetch_client().await?;

        let retries = self.retries.max(1);
        let backoff = ConstantBuilder::default().with_max_times(retries);

        let client = fetch_client.clone();
        let header = (move || {
            get_single_header(client.clone(), BlockHashOrNumber::Number(target_block_number))
        })
        .retry(&backoff)
        .notify(|err, _| warn!(target: "reth::cli", "Error requesting header: {err}. Retrying..."))
        .await?;

        let client = fetch_client.clone();
        let chain = Arc::clone(&self.chain);
        let block = (move || get_single_body(client.clone(), Arc::clone(&chain), header.clone()))
            .retry(&backoff)
            .notify(
                |err, _| warn!(target: "reth::cli", "Error requesting body: {err}. Retrying..."),
            )
            .await?;

<<<<<<< HEAD
        let executor_factory = reth_revm::EvmProcessorFactory::new(self.chain.clone());
        let mut executor = executor_factory.with_state(LatestStateProviderRef::new(
            provider.tx_ref(),
            factory.snapshot_provider(),
        ));
=======
        let executor_factory =
            reth_revm::EvmProcessorFactory::new(self.chain.clone(), EthEvmConfig::default());
        let mut executor =
            executor_factory.with_state(LatestStateProviderRef::new(provider.tx_ref()));
>>>>>>> 9d9d7ee3

        let merkle_block_td =
            provider.header_td_by_number(merkle_block_number)?.unwrap_or_default();
        executor.execute_and_verify_receipt(
            &block
                .clone()
                .unseal()
                .with_recovered_senders()
                .ok_or(BlockValidationError::SenderRecoveryError)?,
            merkle_block_td + block.difficulty,
        )?;
        let block_state = executor.take_output_state();

        // Unpacked `BundleState::state_root_slow` function
        let (in_memory_state_root, in_memory_updates) =
            block_state.hash_state_slow().state_root_with_updates(provider.tx_ref())?;

        if in_memory_state_root == block.state_root {
            info!(target: "reth::cli", state_root = ?in_memory_state_root, "Computed in-memory state root matches");
            return Ok(())
        }

        let provider_rw = factory.provider_rw()?;

        // Insert block, state and hashes
        provider_rw.insert_historical_block(
            block
                .clone()
                .try_seal_with_senders()
                .map_err(|_| BlockValidationError::SenderRecoveryError)?,
            None,
        )?;
        block_state.write_to_storage(provider_rw.tx_ref(), None, OriginalValuesKnown::No)?;
        let storage_lists = provider_rw.changed_storages_with_range(block.number..=block.number)?;
        let storages = provider_rw.plain_state_storages(storage_lists)?;
        provider_rw.insert_storage_for_hashing(storages)?;
        let account_lists = provider_rw.changed_accounts_with_range(block.number..=block.number)?;
        let accounts = provider_rw.basic_accounts(account_lists)?;
        provider_rw.insert_account_for_hashing(accounts)?;

        let (state_root, incremental_trie_updates) = StateRoot::incremental_root_with_updates(
            provider_rw.tx_ref(),
            block.number..=block.number,
        )?;
        if state_root != block.state_root {
            eyre::bail!(
                "Computed incremental state root mismatch. Expected: {:?}. Got: {:?}",
                block.state_root,
                state_root
            );
        }

        // Compare updates
        let mut in_mem_mismatched = Vec::new();
        let mut incremental_mismatched = Vec::new();
        let mut in_mem_updates_iter = in_memory_updates.into_iter().peekable();
        let mut incremental_updates_iter = incremental_trie_updates.into_iter().peekable();

        while in_mem_updates_iter.peek().is_some() || incremental_updates_iter.peek().is_some() {
            match (in_mem_updates_iter.next(), incremental_updates_iter.next()) {
                (Some(in_mem), Some(incr)) => {
                    similar_asserts::assert_eq!(in_mem.0, incr.0, "Nibbles don't match");
                    if in_mem.1 != incr.1 &&
                        matches!(in_mem.0, TrieKey::AccountNode(ref nibbles) if nibbles.0.len() > self.skip_node_depth.unwrap_or_default())
                    {
                        in_mem_mismatched.push(in_mem);
                        incremental_mismatched.push(incr);
                    }
                }
                (Some(in_mem), None) => {
                    warn!(target: "reth::cli", next = ?in_mem, "In-memory trie updates have more entries");
                }
                (None, Some(incr)) => {
                    tracing::warn!(target: "reth::cli", next = ?incr, "Incremental trie updates have more entries");
                }
                (None, None) => {
                    tracing::info!(target: "reth::cli", "Exhausted all trie updates entries");
                }
            }
        }

        similar_asserts::assert_eq!(
            incremental_mismatched,
            in_mem_mismatched,
            "Mismatched trie updates"
        );

        // Drop without comitting.
        drop(provider_rw);

        Ok(())
    }
}<|MERGE_RESOLUTION|>--- conflicted
+++ resolved
@@ -166,18 +166,12 @@
             )
             .await?;
 
-<<<<<<< HEAD
-        let executor_factory = reth_revm::EvmProcessorFactory::new(self.chain.clone());
+        let executor_factory =
+            reth_revm::EvmProcessorFactory::new(self.chain.clone(), EthEvmConfig::default());
         let mut executor = executor_factory.with_state(LatestStateProviderRef::new(
             provider.tx_ref(),
             factory.snapshot_provider(),
         ));
-=======
-        let executor_factory =
-            reth_revm::EvmProcessorFactory::new(self.chain.clone(), EthEvmConfig::default());
-        let mut executor =
-            executor_factory.with_state(LatestStateProviderRef::new(provider.tx_ref()));
->>>>>>> 9d9d7ee3
 
         let merkle_block_td =
             provider.header_td_by_number(merkle_block_number)?.unwrap_or_default();
