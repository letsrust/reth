--- conflicted
+++ resolved
@@ -8,10 +8,9 @@
 #![cfg_attr(docsrs, feature(doc_cfg, doc_auto_cfg))]
 
 pub mod bedrock;
-<<<<<<< HEAD
-pub mod op_tx_type;
+pub mod tx_type;
 
-pub use op_tx_type::OpTxType;
+pub use tx_type::OpTxType;
 
 use alloy_consensus::Header;
 use reth_node_types::NodePrimitives;
@@ -28,7 +27,4 @@
     type SignedTx = TransactionSigned;
     type TxType = OpTxType;
     type Receipt = Receipt;
-}
-=======
-pub mod tx_type;
->>>>>>> 5f66fa44
+}