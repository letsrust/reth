--- conflicted
+++ resolved
@@ -1013,9 +1013,6 @@
                 size,
                 cost: U256::from(gas_limit) * U256::from(max_fee_per_gas) + value,
             }),
-<<<<<<< HEAD
-            tx => unreachable!("Invalid transaction type: {}", tx.tx_type()),
-=======
             Transaction::Eip7702(TxEip7702 {
                 chain_id,
                 nonce,
@@ -1044,7 +1041,6 @@
                 cost: U256::from(gas_limit) * U256::from(max_fee_per_gas) + value,
             }),
             tx => Err(TryFromRecoveredTransactionError::UnsupportedTransactionType(tx.ty())),
->>>>>>> 02f76b81
         }
     }
 }
