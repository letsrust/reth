//! Standalone crate for Reth configuration traits and builder types.

#![doc(
    html_logo_url = "https://raw.githubusercontent.com/paradigmxyz/reth/main/assets/reth-docs.png",
    html_favicon_url = "https://avatars0.githubusercontent.com/u/97369466?s=256",
    issue_tracker_base_url = "https://github.com/paradigmxyz/reth/issues/"
)]
#![cfg_attr(not(test), warn(unused_crate_dependencies))]
#![cfg_attr(docsrs, feature(doc_cfg, doc_auto_cfg))]

<<<<<<< HEAD
pub use reth_primitives_traits::{Block, BlockBody};

use core::fmt;
use std::marker::PhantomData;

=======
>>>>>>> 7eaa0a8f
use reth_chainspec::EthChainSpec;
use reth_db_api::{
    database_metrics::{DatabaseMetadata, DatabaseMetrics},
    Database,
};
use reth_engine_primitives::EngineTypes;
pub use reth_primitives_traits::{Block, BlockBody};
use reth_trie_db::StateCommitment;
use std::marker::PhantomData;

/// Configures all the primitive types of the node.
pub trait NodePrimitives: Send + Sync + Default + fmt::Debug + Clone + Unpin {
    /// Block primitive.
<<<<<<< HEAD
    type Block: Send + Sync + Default + fmt::Debug + Clone + Unpin;
=======
    type Block;
    /// Signed version of the transaction type.
    type SignedTx;
>>>>>>> 7eaa0a8f
    /// A receipt.
    type Receipt: Send + Sync + Default + fmt::Debug + Clone + Unpin;
}

impl NodePrimitives for () {
    type Block = ();
<<<<<<< HEAD
=======
    type SignedTx = ();
>>>>>>> 7eaa0a8f
    type Receipt = ();
}

/// Temp helper struct for integrating [`NodePrimitives`].
#[derive(Debug, Clone, Default)]
pub struct AnyPrimitives;

impl NodePrimitives for AnyPrimitives {
    type Block = reth_primitives::Block;
    type Receipt = reth_primitives::Receipt;
}

/// The type that configures the essential types of an Ethereum-like node.
///
/// This includes the primitive types of a node and chain specification.
///
/// This trait is intended to be stateless and only define the types of the node.
pub trait NodeTypes: Send + Sync + Unpin + 'static {
    /// The node's primitive types, defining basic operations and structures.
    type Primitives: NodePrimitives<Receipt = reth_primitives::Receipt>;
    /// The type used for configuration of the EVM.
    type ChainSpec: EthChainSpec;
    /// The type used to perform state commitment operations.
    type StateCommitment: StateCommitment;
}

/// The type that configures an Ethereum-like node with an engine for consensus.
pub trait NodeTypesWithEngine: NodeTypes<Primitives = AnyPrimitives> {
    /// The node's engine types, defining the interaction with the consensus engine.
    type Engine: EngineTypes;
}

/// A helper trait that is downstream of the [`NodeTypesWithEngine`] trait and adds database to the
/// node.
///
/// Its types are configured by node internally and are not intended to be user configurable.
pub trait NodeTypesWithDB: NodeTypes<Primitives = AnyPrimitives> {
    /// Underlying database type used by the node to store and retrieve data.
    type DB: Database + DatabaseMetrics + DatabaseMetadata + Clone + Unpin + 'static;
}

/// An adapter type combining [`NodeTypes`] and db into [`NodeTypesWithDB`].
#[derive(Debug)]
pub struct NodeTypesWithDBAdapter<Types, DB> {
    types: PhantomData<Types>,
    db: PhantomData<DB>,
}

impl<Types, DB> NodeTypesWithDBAdapter<Types, DB> {
    /// Create a new adapter with the configured types.
    pub fn new() -> Self {
        Self { types: Default::default(), db: Default::default() }
    }
}

impl<Types, DB> Default for NodeTypesWithDBAdapter<Types, DB> {
    fn default() -> Self {
        Self::new()
    }
}

impl<Types, DB> Clone for NodeTypesWithDBAdapter<Types, DB> {
    fn clone(&self) -> Self {
        Self { types: self.types, db: self.db }
    }
}

impl<Types, DB> NodeTypes for NodeTypesWithDBAdapter<Types, DB>
where
    Types: NodeTypes,
    DB: Send + Sync + Unpin + 'static,
{
    type Primitives = Types::Primitives;
    type ChainSpec = Types::ChainSpec;
    type StateCommitment = Types::StateCommitment;
}

impl<Types, DB> NodeTypesWithEngine for NodeTypesWithDBAdapter<Types, DB>
where
    Types: NodeTypesWithEngine,
    DB: Send + Sync + Unpin + 'static,
{
    type Engine = Types::Engine;
}

impl<Types, DB> NodeTypesWithDB for NodeTypesWithDBAdapter<Types, DB>
where
    Types: NodeTypes<Primitives = AnyPrimitives>,
    DB: Database + DatabaseMetrics + DatabaseMetadata + Clone + Unpin + 'static,
{
    type DB = DB;
}

/// A [`NodeTypes`] type builder.
#[derive(Default, Debug)]
pub struct AnyNodeTypes<P = (), C = (), S = ()>(PhantomData<P>, PhantomData<C>, PhantomData<S>);

impl<P, C, S> AnyNodeTypes<P, C, S> {
    /// Sets the `Primitives` associated type.
    pub const fn primitives<T>(self) -> AnyNodeTypes<T, C, S> {
        AnyNodeTypes::<T, C, S>(PhantomData::<T>, PhantomData::<C>, PhantomData::<S>)
    }

    /// Sets the `ChainSpec` associated type.
    pub const fn chain_spec<T>(self) -> AnyNodeTypes<P, T, S> {
        AnyNodeTypes::<P, T, S>(PhantomData::<P>, PhantomData::<T>, PhantomData::<S>)
    }

    /// Sets the `StateCommitment` associated type.
    pub const fn state_commitment<T>(self) -> AnyNodeTypes<P, C, T> {
        AnyNodeTypes::<P, C, T>(PhantomData::<P>, PhantomData::<C>, PhantomData::<T>)
    }
}

impl<P, C, S> NodeTypes for AnyNodeTypes<P, C, S>
where
    P: NodePrimitives<Receipt = reth_primitives::Receipt> + Send + Sync + Unpin + 'static,
    C: EthChainSpec + 'static,
    S: StateCommitment,
{
    type Primitives = P;
    type ChainSpec = C;
    type StateCommitment = S;
}

/// A [`NodeTypesWithEngine`] type builder.
#[derive(Default, Debug)]
pub struct AnyNodeTypesWithEngine<P = (), E = (), C = (), S = ()> {
    /// Embedding the basic node types.
    base: AnyNodeTypes<P, C, S>,
    /// Phantom data for the engine.
    _engine: PhantomData<E>,
}

impl<P, E, C, S> AnyNodeTypesWithEngine<P, E, C, S> {
    /// Sets the `Primitives` associated type.
    pub const fn primitives<T>(self) -> AnyNodeTypesWithEngine<T, E, C, S> {
        AnyNodeTypesWithEngine { base: self.base.primitives::<T>(), _engine: PhantomData }
    }

    /// Sets the `Engine` associated type.
    pub const fn engine<T>(self) -> AnyNodeTypesWithEngine<P, T, C, S> {
        AnyNodeTypesWithEngine { base: self.base, _engine: PhantomData::<T> }
    }

    /// Sets the `ChainSpec` associated type.
    pub const fn chain_spec<T>(self) -> AnyNodeTypesWithEngine<P, E, T, S> {
        AnyNodeTypesWithEngine { base: self.base.chain_spec::<T>(), _engine: PhantomData }
    }

    /// Sets the `StateCommitment` associated type.
    pub const fn state_commitment<T>(self) -> AnyNodeTypesWithEngine<P, E, C, T> {
        AnyNodeTypesWithEngine { base: self.base.state_commitment::<T>(), _engine: PhantomData }
    }
}

impl<E, C, S> NodeTypes for AnyNodeTypesWithEngine<AnyPrimitives, E, C, S>
where
    //P: NodePrimitives<Receipt = reth_primitives::Receipt> + Send + Sync + Unpin + 'static,
    E: EngineTypes + Send + Sync + Unpin,
    C: EthChainSpec + 'static,
    S: StateCommitment,
{
    type Primitives = AnyPrimitives;
    type ChainSpec = C;
    type StateCommitment = S;
}

impl<E, C, S> NodeTypesWithEngine for AnyNodeTypesWithEngine<AnyPrimitives, E, C, S>
where
    //P: NodePrimitives<Receipt = reth_primitives::Receipt> + Send + Sync + Unpin + 'static,
    E: EngineTypes + Send + Sync + Unpin,
    C: EthChainSpec + 'static,
    S: StateCommitment,
{
    type Engine = E;
}<|MERGE_RESOLUTION|>--- conflicted
+++ resolved
@@ -8,14 +8,11 @@
 #![cfg_attr(not(test), warn(unused_crate_dependencies))]
 #![cfg_attr(docsrs, feature(doc_cfg, doc_auto_cfg))]
 
-<<<<<<< HEAD
 pub use reth_primitives_traits::{Block, BlockBody};
 
 use core::fmt;
 use std::marker::PhantomData;
 
-=======
->>>>>>> 7eaa0a8f
 use reth_chainspec::EthChainSpec;
 use reth_db_api::{
     database_metrics::{DatabaseMetadata, DatabaseMetrics},
@@ -24,28 +21,20 @@
 use reth_engine_primitives::EngineTypes;
 pub use reth_primitives_traits::{Block, BlockBody};
 use reth_trie_db::StateCommitment;
-use std::marker::PhantomData;
 
 /// Configures all the primitive types of the node.
 pub trait NodePrimitives: Send + Sync + Default + fmt::Debug + Clone + Unpin {
     /// Block primitive.
-<<<<<<< HEAD
     type Block: Send + Sync + Default + fmt::Debug + Clone + Unpin;
-=======
-    type Block;
     /// Signed version of the transaction type.
-    type SignedTx;
->>>>>>> 7eaa0a8f
+    type SignedTx: Send + Sync + Default + fmt::Debug + Clone + Unpin;
     /// A receipt.
     type Receipt: Send + Sync + Default + fmt::Debug + Clone + Unpin;
 }
 
 impl NodePrimitives for () {
     type Block = ();
-<<<<<<< HEAD
-=======
     type SignedTx = ();
->>>>>>> 7eaa0a8f
     type Receipt = ();
 }
 
@@ -55,6 +44,7 @@
 
 impl NodePrimitives for AnyPrimitives {
     type Block = reth_primitives::Block;
+    type SignedTx = reth_primitives::TransactionSigned;
     type Receipt = reth_primitives::Receipt;
 }
 
