//! Standalone crate for Reth configuration traits and builder types.

#![doc(
    html_logo_url = "https://raw.githubusercontent.com/paradigmxyz/reth/main/assets/reth-docs.png",
    html_favicon_url = "https://avatars0.githubusercontent.com/u/97369466?s=256",
    issue_tracker_base_url = "https://github.com/paradigmxyz/reth/issues/"
)]
#![cfg_attr(not(test), warn(unused_crate_dependencies))]
#![cfg_attr(docsrs, feature(doc_cfg, doc_auto_cfg))]
#![cfg_attr(not(feature = "std"), no_std)]

<<<<<<< HEAD
pub use reth_primitives::EthPrimitives;
=======
use core::{fmt::Debug, marker::PhantomData};
>>>>>>> 10adffab
pub use reth_primitives_traits::{
    Block, BlockBody, FullBlock, FullNodePrimitives, FullReceipt, FullSignedTx, NodePrimitives,
};

use reth_chainspec::EthChainSpec;
use reth_db_api::{
    database_metrics::{DatabaseMetadata, DatabaseMetrics},
    Database,
};
use reth_engine_primitives::EngineTypes;
use reth_trie_db::StateCommitment;

/// The type that configures the essential types of an Ethereum-like node.
///
/// This includes the primitive types of a node and chain specification.
///
/// This trait is intended to be stateless and only define the types of the node.
pub trait NodeTypes: Send + Sync + Unpin + 'static {
    /// The node's primitive types, defining basic operations and structures.
    type Primitives: NodePrimitives<Receipt = reth_primitives::Receipt>;
    /// The type used for configuration of the EVM.
    type ChainSpec: EthChainSpec;
    /// The type used to perform state commitment operations.
    type StateCommitment: StateCommitment;
    /// The type responsible for writing chain primitives to storage.
    type Storage: Default + Send + Sync + Unpin + Debug + 'static;
}

/// The type that configures an Ethereum-like node with an engine for consensus.
pub trait NodeTypesWithEngine: NodeTypes<Primitives = EthPrimitives> {
    /// The node's engine types, defining the interaction with the consensus engine.
    type Engine: EngineTypes;
}

/// A helper trait that is downstream of the [`NodeTypesWithEngine`] trait and adds database to the
/// node.
///
/// Its types are configured by node internally and are not intended to be user configurable.
pub trait NodeTypesWithDB: NodeTypes<Primitives = EthPrimitives> {
    /// Underlying database type used by the node to store and retrieve data.
    type DB: Database + DatabaseMetrics + DatabaseMetadata + Clone + Unpin + 'static;
}

/// An adapter type combining [`NodeTypes`] and db into [`NodeTypesWithDB`].
#[derive(Debug)]
pub struct NodeTypesWithDBAdapter<Types, DB> {
    types: PhantomData<Types>,
    db: PhantomData<DB>,
}

impl<Types, DB> NodeTypesWithDBAdapter<Types, DB> {
    /// Create a new adapter with the configured types.
    pub fn new() -> Self {
        Self { types: Default::default(), db: Default::default() }
    }
}

impl<Types, DB> Default for NodeTypesWithDBAdapter<Types, DB> {
    fn default() -> Self {
        Self::new()
    }
}

impl<Types, DB> Clone for NodeTypesWithDBAdapter<Types, DB> {
    fn clone(&self) -> Self {
        Self { types: self.types, db: self.db }
    }
}

impl<Types, DB> NodeTypes for NodeTypesWithDBAdapter<Types, DB>
where
    Types: NodeTypes,
    DB: Send + Sync + Unpin + 'static,
{
    type Primitives = Types::Primitives;
    type ChainSpec = Types::ChainSpec;
    type StateCommitment = Types::StateCommitment;
    type Storage = Types::Storage;
}

impl<Types, DB> NodeTypesWithEngine for NodeTypesWithDBAdapter<Types, DB>
where
    Types: NodeTypesWithEngine,
    DB: Send + Sync + Unpin + 'static,
{
    type Engine = Types::Engine;
}

impl<Types, DB> NodeTypesWithDB for NodeTypesWithDBAdapter<Types, DB>
where
    Types: NodeTypes<Primitives = EthPrimitives>,
    DB: Database + DatabaseMetrics + DatabaseMetadata + Clone + Unpin + 'static,
{
    type DB = DB;
}

/// A [`NodeTypes`] type builder.
#[derive(Debug)]
pub struct AnyNodeTypes<P = (), C = (), SC = (), S = ()>(
    PhantomData<P>,
    PhantomData<C>,
    PhantomData<SC>,
    PhantomData<S>,
);

impl<P, C, SC, S> Default for AnyNodeTypes<P, C, SC, S> {
    fn default() -> Self {
        Self::new()
    }
}

impl<P, C, SC, S> AnyNodeTypes<P, C, SC, S> {
    /// Creates a new instance of [`AnyNodeTypes`].
    pub const fn new() -> Self {
        Self(PhantomData, PhantomData, PhantomData, PhantomData)
    }

    /// Sets the `Primitives` associated type.
    pub const fn primitives<T>(self) -> AnyNodeTypes<T, C, SC, S> {
        AnyNodeTypes::new()
    }

    /// Sets the `ChainSpec` associated type.
    pub const fn chain_spec<T>(self) -> AnyNodeTypes<P, T, SC, S> {
        AnyNodeTypes::new()
    }

    /// Sets the `StateCommitment` associated type.
    pub const fn state_commitment<T>(self) -> AnyNodeTypes<P, C, T, S> {
        AnyNodeTypes::new()
    }

    /// Sets the `Storage` associated type.
    pub const fn storage<T>(self) -> AnyNodeTypes<P, C, SC, T> {
        AnyNodeTypes::new()
    }
}

impl<P, C, SC, S> NodeTypes for AnyNodeTypes<P, C, SC, S>
where
    P: NodePrimitives<Receipt = reth_primitives::Receipt> + Send + Sync + Unpin + 'static,
    C: EthChainSpec + 'static,
    SC: StateCommitment,
    S: Default + Send + Sync + Unpin + Debug + 'static,
{
    type Primitives = P;
    type ChainSpec = C;
    type StateCommitment = SC;
    type Storage = S;
}

/// A [`NodeTypesWithEngine`] type builder.
#[derive(Debug)]
pub struct AnyNodeTypesWithEngine<P = (), E = (), C = (), SC = (), S = ()> {
    /// Embedding the basic node types.
    _base: AnyNodeTypes<P, C, SC, S>,
    /// Phantom data for the engine.
    _engine: PhantomData<E>,
}

impl<P, E, C, SC, S> Default for AnyNodeTypesWithEngine<P, E, C, SC, S> {
    fn default() -> Self {
        Self::new()
    }
}

impl<P, E, C, SC, S> AnyNodeTypesWithEngine<P, E, C, SC, S> {
    /// Creates a new instance of [`AnyNodeTypesWithEngine`].
    pub const fn new() -> Self {
        Self { _base: AnyNodeTypes::new(), _engine: PhantomData }
    }

    /// Sets the `Primitives` associated type.
    pub const fn primitives<T>(self) -> AnyNodeTypesWithEngine<T, E, C, SC, S> {
        AnyNodeTypesWithEngine::new()
    }

    /// Sets the `Engine` associated type.
    pub const fn engine<T>(self) -> AnyNodeTypesWithEngine<P, T, C, SC, S> {
        AnyNodeTypesWithEngine::new()
    }

    /// Sets the `ChainSpec` associated type.
    pub const fn chain_spec<T>(self) -> AnyNodeTypesWithEngine<P, E, T, SC, S> {
        AnyNodeTypesWithEngine::new()
    }

    /// Sets the `StateCommitment` associated type.
    pub const fn state_commitment<T>(self) -> AnyNodeTypesWithEngine<P, E, C, T, S> {
        AnyNodeTypesWithEngine::new()
    }

    /// Sets the `Storage` associated type.
    pub const fn storage<T>(self) -> AnyNodeTypesWithEngine<P, E, C, SC, T> {
        AnyNodeTypesWithEngine::new()
    }
}

<<<<<<< HEAD
impl<E, C, S> NodeTypes for AnyNodeTypesWithEngine<EthPrimitives, E, C, S>
=======
impl<P, E, C, SC, S> NodeTypes for AnyNodeTypesWithEngine<P, E, C, SC, S>
>>>>>>> 10adffab
where
    //P: NodePrimitives<Receipt = reth_primitives::Receipt> + Send + Sync + Unpin + 'static,
    E: EngineTypes + Send + Sync + Unpin,
    C: EthChainSpec + 'static,
    SC: StateCommitment,
    S: Default + Send + Sync + Unpin + Debug + 'static,
{
    type Primitives = EthPrimitives;
    type ChainSpec = C;
    type StateCommitment = SC;
    type Storage = S;
}

<<<<<<< HEAD
impl<E, C, S> NodeTypesWithEngine for AnyNodeTypesWithEngine<EthPrimitives, E, C, S>
=======
impl<P, E, C, SC, S> NodeTypesWithEngine for AnyNodeTypesWithEngine<P, E, C, SC, S>
>>>>>>> 10adffab
where
    //P: NodePrimitives<Receipt = reth_primitives::Receipt> + Send + Sync + Unpin + 'static,
    E: EngineTypes + Send + Sync + Unpin,
    C: EthChainSpec + 'static,
    SC: StateCommitment,
    S: Default + Send + Sync + Unpin + Debug + 'static,
{
    type Engine = E;
}

/// Helper adapter type for accessing data primitives aggregator type on [`NodeTypes`].
pub type Prims<N> = <N as NodeTypes>::Primitives;<|MERGE_RESOLUTION|>--- conflicted
+++ resolved
@@ -9,14 +9,12 @@
 #![cfg_attr(docsrs, feature(doc_cfg, doc_auto_cfg))]
 #![cfg_attr(not(feature = "std"), no_std)]
 
-<<<<<<< HEAD
 pub use reth_primitives::EthPrimitives;
-=======
-use core::{fmt::Debug, marker::PhantomData};
->>>>>>> 10adffab
 pub use reth_primitives_traits::{
     Block, BlockBody, FullBlock, FullNodePrimitives, FullReceipt, FullSignedTx, NodePrimitives,
 };
+
+use core::{fmt::Debug, marker::PhantomData};
 
 use reth_chainspec::EthChainSpec;
 use reth_db_api::{
@@ -212,13 +210,9 @@
     }
 }
 
-<<<<<<< HEAD
-impl<E, C, S> NodeTypes for AnyNodeTypesWithEngine<EthPrimitives, E, C, S>
-=======
 impl<P, E, C, SC, S> NodeTypes for AnyNodeTypesWithEngine<P, E, C, SC, S>
->>>>>>> 10adffab
-where
-    //P: NodePrimitives<Receipt = reth_primitives::Receipt> + Send + Sync + Unpin + 'static,
+where
+    P: NodePrimitives<Receipt = reth_primitives::Receipt> + Send + Sync + Unpin + 'static,
     E: EngineTypes + Send + Sync + Unpin,
     C: EthChainSpec + 'static,
     SC: StateCommitment,
@@ -230,13 +224,9 @@
     type Storage = S;
 }
 
-<<<<<<< HEAD
-impl<E, C, S> NodeTypesWithEngine for AnyNodeTypesWithEngine<EthPrimitives, E, C, S>
-=======
 impl<P, E, C, SC, S> NodeTypesWithEngine for AnyNodeTypesWithEngine<P, E, C, SC, S>
->>>>>>> 10adffab
-where
-    //P: NodePrimitives<Receipt = reth_primitives::Receipt> + Send + Sync + Unpin + 'static,
+where
+    P: NodePrimitives<Receipt = reth_primitives::Receipt> + Send + Sync + Unpin + 'static,
     E: EngineTypes + Send + Sync + Unpin,
     C: EthChainSpec + 'static,
     SC: StateCommitment,
