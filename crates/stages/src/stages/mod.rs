/// The bodies stage.
mod bodies;
/// The execution stage that generates state diff.
mod execution;
/// The finish stage
mod finish;
/// Account hashing stage.
mod hashing_account;
/// Storage hashing stage.
mod hashing_storage;
/// The headers stage.
mod headers;
/// Index history of account changes
mod index_account_history;
/// Index history of storage changes
mod index_storage_history;
/// Stage for computing state root.
mod merkle;
/// The sender recovery stage.
mod sender_recovery;
/// The snapshot stage.
mod snapshot;
/// The transaction lookup stage
mod tx_lookup;

pub use bodies::*;
pub use execution::*;
pub use finish::*;
pub use hashing_account::*;
pub use hashing_storage::*;
pub use headers::*;
pub use index_account_history::*;
pub use index_storage_history::*;
pub use merkle::*;
pub use sender_recovery::*;
pub use snapshot::*;
pub use tx_lookup::*;

#[cfg(test)]
mod tests {
    use super::*;
    use crate::{
        stage::Stage,
        stages::{ExecutionStage, IndexAccountHistoryStage, IndexStorageHistoryStage},
        test_utils::TestStageDB,
        ExecInput,
    };
    use alloy_rlp::Decodable;
    use reth_db::{
        cursor::DbCursorRO,
        mdbx::{cursor::Cursor, RW},
        tables,
        test_utils::TempDatabase,
        transaction::{DbTx, DbTxMut},
        AccountHistory, DatabaseEnv,
    };
    use reth_interfaces::test_utils::generators::{self, random_block};
    use reth_node_ethereum::EthEvmConfig;
    use reth_primitives::{
        address, hex_literal::hex, keccak256, Account, Bytecode, ChainSpecBuilder, PruneMode,
        PruneModes, SealedBlock, SnapshotSegment, U256,
    };
    use reth_provider::{
        providers::SnapshotWriter, AccountExtReader, ProviderFactory, ReceiptProvider,
        StorageReader,
    };
    use reth_revm::EvmProcessorFactory;
    use std::sync::Arc;

    #[tokio::test]
    #[ignore]
    async fn test_prune() {
        let test_db = TestStageDB::default();

        let provider_rw = test_db.factory.provider_rw().unwrap();
        let tip = 66;
        let input = ExecInput { target: Some(tip), checkpoint: None };
        let mut genesis_rlp = hex!("f901faf901f5a00000000000000000000000000000000000000000000000000000000000000000a01dcc4de8dec75d7aab85b567b6ccd41ad312451b948a7413f0a142fd40d49347942adc25665018aa1fe0e6bc666dac8fc2697ff9baa045571b40ae66ca7480791bbb2887286e4e4c4b1b298b191c889d6959023a32eda056e81f171bcc55a6ff8345e692c0f86e5b48e01b996cadc001622fb5e363b421a056e81f171bcc55a6ff8345e692c0f86e5b48e01b996cadc001622fb5e363b421b901000000000000000000000000000000000000000000000000000000000000000000000000000000000000000000000000000000000000000000000000000000000000000000000000000000000000000000000000000000000000000000000000000000000000000000000000000000000000000000000000000000000000000000000000000000000000000000000000000000000000000000000000000000000000000000000000000000000000000000000000000000000000000000000000000000000000000000000000000000000000000000000000000000000000000000000000000000000000000000000000000000000000000000000000000000000083020000808502540be400808000a00000000000000000000000000000000000000000000000000000000000000000880000000000000000c0c0").as_slice();
        let genesis = SealedBlock::decode(&mut genesis_rlp).unwrap();
        let mut block_rlp = hex!("f90262f901f9a075c371ba45999d87f4542326910a11af515897aebce5265d3f6acd1f1161f82fa01dcc4de8dec75d7aab85b567b6ccd41ad312451b948a7413f0a142fd40d49347942adc25665018aa1fe0e6bc666dac8fc2697ff9baa098f2dcd87c8ae4083e7017a05456c14eea4b1db2032126e27b3b1563d57d7cc0a08151d548273f6683169524b66ca9fe338b9ce42bc3540046c828fd939ae23bcba03f4e5c2ec5b2170b711d97ee755c160457bb58d8daa338e835ec02ae6860bbabb901000000000000000000000000000000000000000000000000000000000000000000000000000000000000000000000000000000000000000000000000000000000000000000000000000000000000000000000000000000000000000000000000000000000000000000000000000000000000000000000000000000000000000000000000000000000000000000000000000000000000000000000000000000000000000000000000000000000000000000000000000000000000000000000000000000000000000000000000000000000000000000000000000000000000000000000000000000000000000000000000000000000000000000000000000000000083020000018502540be40082a8798203e800a00000000000000000000000000000000000000000000000000000000000000000880000000000000000f863f861800a8405f5e10094100000000000000000000000000000000000000080801ba07e09e26678ed4fac08a249ebe8ed680bf9051a5e14ad223e4b2b9d26e0208f37a05f6e3f188e3e6eab7d7d3b6568f5eac7d687b08d307d3154ccd8c87b4630509bc0").as_slice();
        let block = SealedBlock::decode(&mut block_rlp).unwrap();
        provider_rw
            .insert_historical_block(genesis.try_seal_with_senders().unwrap(), None)
            .unwrap();
        provider_rw
            .insert_historical_block(block.clone().try_seal_with_senders().unwrap(), None)
            .unwrap();

        // Fill with bogus blocks to respect PruneMode distance.
        let mut head = block.hash();
        let mut rng = generators::rng();
        for block_number in 2..=tip {
            let nblock = random_block(&mut rng, block_number, Some(head), Some(0), Some(0));
<<<<<<< HEAD
            head = nblock.hash;
            provider_rw
                .insert_historical_block(nblock.try_seal_with_senders().unwrap(), None)
                .unwrap();
=======
            head = nblock.hash();
            provider_rw.insert_block(nblock.try_seal_with_senders().unwrap(), None).unwrap();
>>>>>>> 672246d4
        }
        provider_rw
            .snapshot_provider()
            .latest_writer(SnapshotSegment::Headers)
            .unwrap()
            .commit()
            .unwrap();
        provider_rw.commit().unwrap();

        // insert pre state
        let provider_rw = test_db.factory.provider_rw().unwrap();
        let code = hex!("5a465a905090036002900360015500");
        let code_hash = keccak256(hex!("5a465a905090036002900360015500"));
        provider_rw
            .tx_ref()
            .put::<tables::PlainAccountState>(
                address!("1000000000000000000000000000000000000000"),
                Account { nonce: 0, balance: U256::ZERO, bytecode_hash: Some(code_hash) },
            )
            .unwrap();
        provider_rw
            .tx_ref()
            .put::<tables::PlainAccountState>(
                address!("a94f5374fce5edbc8e2a8697c15331677e6ebf0b"),
                Account {
                    nonce: 0,
                    balance: U256::from(0x3635c9adc5dea00000u128),
                    bytecode_hash: None,
                },
            )
            .unwrap();
        provider_rw
            .tx_ref()
            .put::<tables::Bytecodes>(code_hash, Bytecode::new_raw(code.to_vec().into()))
            .unwrap();
        provider_rw.commit().unwrap();

        let check_pruning = |factory: ProviderFactory<Arc<TempDatabase<DatabaseEnv>>>,
                             prune_modes: PruneModes,
                             expect_num_receipts: usize,
                             expect_num_acc_changesets: usize,
                             expect_num_storage_changesets: usize| async move {
            let provider = factory.provider_rw().unwrap();

            // Check execution and create receipts and changesets according to the pruning
            // configuration
            let mut execution_stage = ExecutionStage::new(
                EvmProcessorFactory::new(
                    Arc::new(ChainSpecBuilder::mainnet().berlin_activated().build()),
                    EthEvmConfig::default(),
                ),
                ExecutionStageThresholds {
                    max_blocks: Some(100),
                    max_changes: None,
                    max_cumulative_gas: None,
                    max_duration: None,
                },
                MERKLE_STAGE_DEFAULT_CLEAN_THRESHOLD,
                prune_modes.clone(),
            );

            execution_stage.execute(&provider, input).unwrap();
            assert_eq!(
                provider.receipts_by_block(1.into()).unwrap().unwrap().len(),
                expect_num_receipts
            );

            assert_eq!(
                provider.changed_storages_and_blocks_with_range(0..=1000).unwrap().len(),
                expect_num_storage_changesets
            );

            assert_eq!(
                provider.changed_accounts_and_blocks_with_range(0..=1000).unwrap().len(),
                expect_num_acc_changesets
            );

            // Check AccountHistory
            let mut acc_indexing_stage = IndexAccountHistoryStage {
                prune_mode: prune_modes.account_history,
                ..Default::default()
            };

            if let Some(PruneMode::Full) = prune_modes.account_history {
                // Full is not supported
                assert!(acc_indexing_stage.execute(&provider, input).is_err());
            } else {
                acc_indexing_stage.execute(&provider, input).unwrap();
                let mut account_history: Cursor<RW, AccountHistory> =
                    provider.tx_ref().cursor_read::<tables::AccountHistory>().unwrap();
                assert_eq!(account_history.walk(None).unwrap().count(), expect_num_acc_changesets);
            }

            // Check StorageHistory
            let mut storage_indexing_stage = IndexStorageHistoryStage {
                prune_mode: prune_modes.storage_history,
                ..Default::default()
            };

            if let Some(PruneMode::Full) = prune_modes.storage_history {
                // Full is not supported
                assert!(acc_indexing_stage.execute(&provider, input).is_err());
            } else {
                storage_indexing_stage.execute(&provider, input).unwrap();

                let mut storage_history =
                    provider.tx_ref().cursor_read::<tables::StorageHistory>().unwrap();
                assert_eq!(
                    storage_history.walk(None).unwrap().count(),
                    expect_num_storage_changesets
                );
            }
        };

        // In an unpruned configuration there is 1 receipt, 3 changed accounts and 1 changed
        // storage.
        let mut prune = PruneModes::none();
        check_pruning(test_db.factory.clone(), prune.clone(), 1, 3, 1).await;

        prune.receipts = Some(PruneMode::Full);
        prune.account_history = Some(PruneMode::Full);
        prune.storage_history = Some(PruneMode::Full);
        // This will result in error for account_history and storage_history, which is caught.
        check_pruning(test_db.factory.clone(), prune.clone(), 0, 0, 0).await;

        prune.receipts = Some(PruneMode::Before(1));
        prune.account_history = Some(PruneMode::Before(1));
        prune.storage_history = Some(PruneMode::Before(1));
        check_pruning(test_db.factory.clone(), prune.clone(), 1, 3, 1).await;

        prune.receipts = Some(PruneMode::Before(2));
        prune.account_history = Some(PruneMode::Before(2));
        prune.storage_history = Some(PruneMode::Before(2));
        // The one account is the miner
        check_pruning(test_db.factory.clone(), prune.clone(), 0, 1, 0).await;

        prune.receipts = Some(PruneMode::Distance(66));
        prune.account_history = Some(PruneMode::Distance(66));
        prune.storage_history = Some(PruneMode::Distance(66));
        check_pruning(test_db.factory.clone(), prune.clone(), 1, 3, 1).await;

        prune.receipts = Some(PruneMode::Distance(64));
        prune.account_history = Some(PruneMode::Distance(64));
        prune.storage_history = Some(PruneMode::Distance(64));
        // The one account is the miner
        check_pruning(test_db.factory.clone(), prune.clone(), 0, 1, 0).await;
    }
}<|MERGE_RESOLUTION|>--- conflicted
+++ resolved
@@ -91,15 +91,10 @@
         let mut rng = generators::rng();
         for block_number in 2..=tip {
             let nblock = random_block(&mut rng, block_number, Some(head), Some(0), Some(0));
-<<<<<<< HEAD
-            head = nblock.hash;
+            head = nblock.hash();
             provider_rw
                 .insert_historical_block(nblock.try_seal_with_senders().unwrap(), None)
                 .unwrap();
-=======
-            head = nblock.hash();
-            provider_rw.insert_block(nblock.try_seal_with_senders().unwrap(), None).unwrap();
->>>>>>> 672246d4
         }
         provider_rw
             .snapshot_provider()
