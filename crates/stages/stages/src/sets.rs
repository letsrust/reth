--- conflicted
+++ resolved
@@ -133,13 +133,9 @@
 
 impl<P, H, B, E> DefaultStages<P, H, B, E>
 where
-<<<<<<< HEAD
     E: BlockExecutorProvider<Primitives = reth_primitives::EthPrimitives>,
-=======
-    E: BlockExecutorProvider,
     H: HeaderDownloader,
     B: BodyDownloader,
->>>>>>> 10adffab
 {
     /// Appends the default offline stages and default finish stage to the given builder.
     pub fn add_offline_stages<Provider>(
