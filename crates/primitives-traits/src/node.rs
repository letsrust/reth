use core::fmt;

use crate::{
    FullBlock, FullBlockBody, FullBlockHeader, FullReceipt, FullSignedTx, FullTxType, MaybeSerde,
};

/// Configures all the primitive types of the node.
pub trait NodePrimitives:
    Send + Sync + Unpin + Clone + Default + fmt::Debug + PartialEq + Eq + 'static
{
    /// Block primitive.
    type Block: Send
        + Sync
        + Unpin
        + Clone
        + Default
        + fmt::Debug
        + PartialEq
        + Eq
        + MaybeSerde
        + 'static;
    /// Block header primitive.
    type BlockHeader: Send
        + Sync
        + Unpin
        + Clone
        + Default
        + fmt::Debug
        + PartialEq
        + Eq
        + MaybeSerde
        + 'static;
    /// Block body primitive.
    type BlockBody: Send
<<<<<<< HEAD
        + Sync
        + Unpin
        + Clone
        + Default
        + fmt::Debug
        + PartialEq
        + Eq
        + MaybeSerde
        + 'static;
    /// Signed version of the transaction type.
    type SignedTx: Send
=======
>>>>>>> 02824da4
        + Sync
        + Unpin
        + Clone
        + Default
        + fmt::Debug
        + PartialEq
        + Eq
        + MaybeSerde
        + 'static;
    /// Signed version of the transaction type.
    type SignedTx: Send + Sync + Unpin + Clone + fmt::Debug + PartialEq + Eq + MaybeSerde + 'static;
    /// Transaction envelope type ID.
    type TxType: Send + Sync + Unpin + Clone + Default + fmt::Debug + PartialEq + Eq + 'static;
    /// A receipt.
    type Receipt: Send
        + Sync
        + Unpin
        + Clone
        + Default
        + fmt::Debug
        + PartialEq
        + Eq
        + MaybeSerde
        + 'static;
}

impl NodePrimitives for () {
    type Block = ();
    type BlockHeader = ();
    type BlockBody = ();
    type SignedTx = ();
    type TxType = ();
    type Receipt = ();
}

/// Helper trait that sets trait bounds on [`NodePrimitives`].
pub trait FullNodePrimitives
where
    Self: NodePrimitives<
            Block: FullBlock<Header = Self::BlockHeader, Body = Self::BlockBody>,
            BlockHeader: FullBlockHeader,
            BlockBody: FullBlockBody<Transaction = Self::SignedTx>,
            SignedTx: FullSignedTx,
            TxType: FullTxType,
            Receipt: FullReceipt,
        > + Send
        + Sync
        + Unpin
        + Clone
        + Default
        + fmt::Debug
        + PartialEq
        + Eq
        + 'static,
{
<<<<<<< HEAD
    /// Block primitive.
    type Block: FullBlock<Header = Self::BlockHeader, Body = Self::BlockBody> + 'static;
    /// Block header primitive.
    type BlockHeader: FullBlockHeader + 'static;
    /// Block body primitive.
    type BlockBody: FullBlockBody<Transaction = Self::SignedTx> + 'static;
    /// Signed version of the transaction type.
    type SignedTx: FullSignedTx + 'static;
    /// Transaction envelope type ID.
    type TxType: FullTxType + 'static;
    /// A receipt.
    type Receipt: FullReceipt + 'static;
}

impl<T> NodePrimitives for T
where
    T: FullNodePrimitives,
{
    type Block = T::Block;
    type BlockHeader = T::BlockHeader;
    type BlockBody = T::BlockBody;
    type SignedTx = T::SignedTx;
    type TxType = T::TxType;
    type Receipt = T::Receipt;
=======
}

impl<T> FullNodePrimitives for T where
    T: NodePrimitives<
            Block: FullBlock<Header = Self::BlockHeader, Body = Self::BlockBody>,
            BlockHeader: FullBlockHeader,
            BlockBody: FullBlockBody<Transaction = Self::SignedTx>,
            SignedTx: FullSignedTx,
            TxType: FullTxType,
            Receipt: FullReceipt,
        > + Send
        + Sync
        + Unpin
        + Clone
        + Default
        + fmt::Debug
        + PartialEq
        + Eq
        + 'static
{
>>>>>>> 02824da4
}

/// Helper adapter type for accessing [`NodePrimitives`] receipt type.
pub type ReceiptTy<N> = <N as NodePrimitives>::Receipt;<|MERGE_RESOLUTION|>--- conflicted
+++ resolved
@@ -32,7 +32,6 @@
         + 'static;
     /// Block body primitive.
     type BlockBody: Send
-<<<<<<< HEAD
         + Sync
         + Unpin
         + Clone
@@ -42,10 +41,8 @@
         + Eq
         + MaybeSerde
         + 'static;
-    /// Signed version of the transaction type.
+    /// Signed version of the transaction type, as found in a block.
     type SignedTx: Send
-=======
->>>>>>> 02824da4
         + Sync
         + Unpin
         + Clone
@@ -55,8 +52,6 @@
         + Eq
         + MaybeSerde
         + 'static;
-    /// Signed version of the transaction type.
-    type SignedTx: Send + Sync + Unpin + Clone + fmt::Debug + PartialEq + Eq + MaybeSerde + 'static;
     /// Transaction envelope type ID.
     type TxType: Send + Sync + Unpin + Clone + Default + fmt::Debug + PartialEq + Eq + 'static;
     /// A receipt.
@@ -82,73 +77,32 @@
 }
 
 /// Helper trait that sets trait bounds on [`NodePrimitives`].
-pub trait FullNodePrimitives
-where
-    Self: NodePrimitives<
-            Block: FullBlock<Header = Self::BlockHeader, Body = Self::BlockBody>,
-            BlockHeader: FullBlockHeader,
-            BlockBody: FullBlockBody<Transaction = Self::SignedTx>,
-            SignedTx: FullSignedTx,
-            TxType: FullTxType,
-            Receipt: FullReceipt,
-        > + Send
-        + Sync
-        + Unpin
-        + Clone
-        + Default
-        + fmt::Debug
-        + PartialEq
-        + Eq
-        + 'static,
+pub trait FullNodePrimitives:
+    NodePrimitives<
+    Block: FullBlock<Header = Self::BlockHeader, Body = Self::BlockBody>,
+    BlockHeader: FullBlockHeader,
+    BlockBody: FullBlockBody<Transaction = Self::SignedTx>,
+    SignedTx: FullSignedTx,
+    TxType: FullTxType,
+    Receipt: FullReceipt,
+>
 {
-<<<<<<< HEAD
-    /// Block primitive.
-    type Block: FullBlock<Header = Self::BlockHeader, Body = Self::BlockBody> + 'static;
-    /// Block header primitive.
-    type BlockHeader: FullBlockHeader + 'static;
-    /// Block body primitive.
-    type BlockBody: FullBlockBody<Transaction = Self::SignedTx> + 'static;
-    /// Signed version of the transaction type.
-    type SignedTx: FullSignedTx + 'static;
-    /// Transaction envelope type ID.
-    type TxType: FullTxType + 'static;
-    /// A receipt.
-    type Receipt: FullReceipt + 'static;
-}
-
-impl<T> NodePrimitives for T
-where
-    T: FullNodePrimitives,
-{
-    type Block = T::Block;
-    type BlockHeader = T::BlockHeader;
-    type BlockBody = T::BlockBody;
-    type SignedTx = T::SignedTx;
-    type TxType = T::TxType;
-    type Receipt = T::Receipt;
-=======
 }
 
 impl<T> FullNodePrimitives for T where
     T: NodePrimitives<
-            Block: FullBlock<Header = Self::BlockHeader, Body = Self::BlockBody>,
-            BlockHeader: FullBlockHeader,
-            BlockBody: FullBlockBody<Transaction = Self::SignedTx>,
-            SignedTx: FullSignedTx,
-            TxType: FullTxType,
-            Receipt: FullReceipt,
-        > + Send
-        + Sync
-        + Unpin
-        + Clone
-        + Default
-        + fmt::Debug
-        + PartialEq
-        + Eq
-        + 'static
+        Block: FullBlock<Header = Self::BlockHeader, Body = Self::BlockBody>,
+        BlockHeader: FullBlockHeader,
+        BlockBody: FullBlockBody<Transaction = Self::SignedTx>,
+        SignedTx: FullSignedTx,
+        TxType: FullTxType,
+        Receipt: FullReceipt,
+    >
 {
->>>>>>> 02824da4
 }
 
 /// Helper adapter type for accessing [`NodePrimitives`] receipt type.
-pub type ReceiptTy<N> = <N as NodePrimitives>::Receipt;+pub type ReceiptTy<N> = <N as NodePrimitives>::Receipt;
+
+/// Helper adapter type for accessing [`NodePrimitives`] body type.
+pub type BodyTy<N> = <N as NodePrimitives>::BlockBody;