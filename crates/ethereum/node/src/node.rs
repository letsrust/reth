--- conflicted
+++ resolved
@@ -24,7 +24,9 @@
     rpc::{EngineValidatorBuilder, RpcAddOns},
     BuilderContext, Node, NodeAdapter, NodeComponentsBuilder, PayloadBuilderConfig, PayloadTypes,
 };
+use reth_node_types::NodePrimitives;
 use reth_payload_builder::{PayloadBuilderHandle, PayloadBuilderService};
+use reth_primitives::{Block, BlockBody, Receipt, TransactionSigned, TxType};
 use reth_provider::CanonStateSubscriptions;
 use reth_rpc::EthApi;
 use reth_tracing::tracing::{debug, info};
@@ -36,20 +38,19 @@
 
 use crate::{EthEngineTypes, EthEvmConfig};
 
-<<<<<<< HEAD
-=======
 /// Ethereum primitive types.
 #[derive(Debug, Default, Clone, PartialEq, Eq)]
 pub struct EthPrimitives;
 
 impl NodePrimitives for EthPrimitives {
     type Block = Block;
+    type BlockHeader = Header;
+    type BlockBody = BlockBody;
     type SignedTx = TransactionSigned;
     type TxType = TxType;
     type Receipt = Receipt;
 }
 
->>>>>>> 01ec336f
 /// Type configuration for a regular Ethereum node.
 #[derive(Debug, Default, Clone, Copy)]
 #[non_exhaustive]
