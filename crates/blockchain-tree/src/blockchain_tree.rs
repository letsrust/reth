//! Implementation of [`BlockchainTree`]

<<<<<<< HEAD
use std::{
    collections::{btree_map::Entry, BTreeMap, HashSet},
    sync::Arc,
=======
use crate::{
    externals::TreeNodeTypes,
    metrics::{MakeCanonicalAction, MakeCanonicalDurationsRecorder, TreeMetrics},
    state::{SidechainId, TreeState},
    AppendableChain, BlockIndices, BlockchainTreeConfig, ExecutionData, TreeExternals,
>>>>>>> 02824da4
};

use alloy_eips::{BlockNumHash, ForkBlock};
use alloy_primitives::{BlockHash, BlockNumber, B256, U256};
use reth_blockchain_tree_api::{
    error::{BlockchainTreeError, CanonicalError, InsertBlockError, InsertBlockErrorKind},
    BlockAttachment, BlockStatus, BlockValidationKind, CanonicalOutcome, InsertPayloadOk,
};
use reth_consensus::{Consensus, ConsensusError};
use reth_evm::execute::BlockExecutorProvider;
use reth_execution_errors::{BlockExecutionError, BlockValidationError};
use reth_execution_types::{Chain, ExecutionOutcome};
use reth_node_types::NodeTypesWithDB;
use reth_primitives::{
    EthereumHardfork, GotExpected, Hardforks, Receipt, SealedBlock, SealedBlockWithSenders,
    SealedHeader, StaticFileSegment,
};
use reth_provider::{
    BlockExecutionWriter, BlockNumReader, BlockWriter, CanonStateNotification,
    CanonStateNotificationSender, CanonStateNotifications, ChainSpecProvider, ChainSplit,
    ChainSplitTarget, DBProvider, DisplayBlocksChain, HeaderProvider, ProviderError,
    StaticFileProviderFactory, StorageLocation,
};
use reth_stages_api::{MetricEvent, MetricEventsSender};
use reth_storage_errors::provider::{ProviderResult, RootMismatch};
use reth_trie::{hashed_cursor::HashedPostStateCursorFactory, StateRoot};
use reth_trie_db::{DatabaseHashedCursorFactory, DatabaseStateRoot};
use tracing::{debug, error, info, instrument, trace, warn};

use crate::{
    metrics::{MakeCanonicalAction, MakeCanonicalDurationsRecorder, TreeMetrics},
    state::{SidechainId, TreeState},
    AppendableChain, BlockIndices, BlockchainTreeConfig, ExecutionData, TreeExternals,
};

#[cfg_attr(doc, aquamarine::aquamarine)]
/// A Tree of chains.
///
/// The flowchart represents all the states a block can have inside the tree.
///
/// - Green blocks belong to the canonical chain and are saved inside the database.
/// - Pending blocks and sidechains are found in-memory inside [`BlockchainTree`].
///
/// Both pending chains and sidechains have the same mechanisms, the only difference is when they
/// get committed to the database.
///
/// For pending, it is an append operation, but for sidechains they need to move the current
/// canonical blocks to the tree (by removing them from the database), and commit the sidechain
/// blocks to the database to become the canonical chain (reorg).
///
/// `include_mmd!("docs/mermaid/tree.mmd`")
///
/// # Main functions
/// * [`BlockchainTree::insert_block`]: Connect a block to a chain, execute it, and if valid, insert
///   the block into the tree.
/// * [`BlockchainTree::finalize_block`]: Remove chains that branch off of the now finalized block.
/// * [`BlockchainTree::make_canonical`]: Check if we have the hash of a block that is the current
///   canonical head and commit it to db.
#[derive(Debug)]
pub struct BlockchainTree<N: NodeTypesWithDB, E> {
    /// The state of the tree
    ///
    /// Tracks all the chains, the block indices, and the block buffer.
    state: TreeState,
    /// External components (the database, consensus engine etc.)
    externals: TreeExternals<N, E>,
    /// Tree configuration
    config: BlockchainTreeConfig,
    /// Broadcast channel for canon state changes notifications.
    canon_state_notification_sender: CanonStateNotificationSender,
    /// Metrics for sync stages.
    sync_metrics_tx: Option<MetricEventsSender>,
    /// Metrics for the blockchain tree.
    metrics: TreeMetrics,
}

impl<N: NodeTypesWithDB, E> BlockchainTree<N, E> {
    /// Subscribe to new blocks events.
    ///
    /// Note: Only canonical blocks are emitted by the tree.
    pub fn subscribe_canon_state(&self) -> CanonStateNotifications {
        self.canon_state_notification_sender.subscribe()
    }

    /// Returns a clone of the sender for the canonical state notifications.
    pub fn canon_state_notification_sender(&self) -> CanonStateNotificationSender {
        self.canon_state_notification_sender.clone()
    }
}

impl<N, E> BlockchainTree<N, E>
where
<<<<<<< HEAD
    N: ProviderNodeTypes,
    E: BlockExecutorProvider<Primitives = N::Primitives>,
=======
    N: TreeNodeTypes,
    E: BlockExecutorProvider,
>>>>>>> 02824da4
{
    /// Builds the blockchain tree for the node.
    ///
    /// This method configures the blockchain tree, which is a critical component of the node,
    /// responsible for managing the blockchain state, including blocks, transactions, and receipts.
    /// It integrates with the consensus mechanism and the EVM for executing transactions.
    ///
    /// # Parameters
    /// - `externals`: External components required by the blockchain tree:
    ///     - `provider_factory`: A factory for creating various blockchain-related providers, such
    ///       as for accessing the database or static files.
    ///     - `consensus`: The consensus configuration, which defines how the node reaches agreement
    ///       on the blockchain state with other nodes.
    ///     - `evm_config`: The EVM (Ethereum Virtual Machine) configuration, which affects how
    ///       smart contracts and transactions are executed. Proper validation of this configuration
    ///       is crucial for the correct execution of transactions.
    /// - `tree_config`: Configuration for the blockchain tree, including any parameters that affect
    ///   its structure or performance.
    pub fn new(
        externals: TreeExternals<N, E>,
        config: BlockchainTreeConfig,
    ) -> ProviderResult<Self> {
        let max_reorg_depth = config.max_reorg_depth() as usize;
        // The size of the broadcast is twice the maximum reorg depth, because at maximum reorg
        // depth at least N blocks must be sent at once.
        let (canon_state_notification_sender, _receiver) =
            tokio::sync::broadcast::channel(max_reorg_depth * 2);

        let last_canonical_hashes =
            externals.fetch_latest_canonical_hashes(config.num_of_canonical_hashes() as usize)?;

        // If we haven't written the finalized block, assume it's zero
        let last_finalized_block_number =
            externals.fetch_latest_finalized_block_number()?.unwrap_or_default();

        Ok(Self {
            externals,
            state: TreeState::new(
                last_finalized_block_number,
                last_canonical_hashes,
                config.max_unconnected_blocks(),
            ),
            config,
            canon_state_notification_sender,
            sync_metrics_tx: None,
            metrics: Default::default(),
        })
    }

    /// Replaces the canon state notification sender.
    ///
    /// Caution: this will close any existing subscriptions to the previous sender.
    #[doc(hidden)]
    pub fn with_canon_state_notification_sender(
        mut self,
        canon_state_notification_sender: CanonStateNotificationSender,
    ) -> Self {
        self.canon_state_notification_sender = canon_state_notification_sender;
        self
    }

    /// Set the sync metric events sender.
    ///
    /// A transmitter for sending synchronization metrics. This is used for monitoring the node's
    /// synchronization process with the blockchain network.
    pub fn with_sync_metrics_tx(mut self, metrics_tx: MetricEventsSender) -> Self {
        self.sync_metrics_tx = Some(metrics_tx);
        self
    }

    /// Check if the block is known to blockchain tree or database and return its status.
    ///
    /// Function will check:
    /// * if block is inside database returns [`BlockStatus::Valid`].
    /// * if block is inside buffer returns [`BlockStatus::Disconnected`].
    /// * if block is part of the canonical returns [`BlockStatus::Valid`].
    ///
    /// Returns an error if
    ///    - an error occurred while reading from the database.
    ///    - the block is already finalized
    pub(crate) fn is_block_known(
        &self,
        block: BlockNumHash,
    ) -> Result<Option<BlockStatus>, InsertBlockErrorKind> {
        // check if block is canonical
        if self.is_block_hash_canonical(&block.hash)? {
            return Ok(Some(BlockStatus::Valid(BlockAttachment::Canonical)));
        }

        let last_finalized_block = self.block_indices().last_finalized_block();
        // check db if block is finalized.
        if block.number <= last_finalized_block {
            // check if block is inside database
            if self.externals.provider_factory.provider()?.block_number(block.hash)?.is_some() {
                return Ok(Some(BlockStatus::Valid(BlockAttachment::Canonical)));
            }

            return Err(BlockchainTreeError::PendingBlockIsFinalized {
                last_finalized: last_finalized_block,
            }
            .into())
        }

        // is block inside chain
        if let Some(attachment) = self.is_block_inside_sidechain(&block) {
            return Ok(Some(BlockStatus::Valid(attachment)));
        }

        // check if block is disconnected
        if let Some(block) = self.state.buffered_blocks.block(&block.hash) {
            return Ok(Some(BlockStatus::Disconnected {
                head: self.state.block_indices.canonical_tip(),
                missing_ancestor: block.parent_num_hash(),
            }))
        }

        Ok(None)
    }

    /// Expose internal indices of the `BlockchainTree`.
    #[inline]
    pub const fn block_indices(&self) -> &BlockIndices {
        self.state.block_indices()
    }

    /// Returns the block with matching hash from any side-chain.
    ///
    /// Caution: This will not return blocks from the canonical chain.
    #[inline]
    pub fn sidechain_block_by_hash(&self, block_hash: BlockHash) -> Option<&SealedBlock> {
        self.state.block_by_hash(block_hash)
    }

    /// Returns the block with matching hash from any side-chain.
    ///
    /// Caution: This will not return blocks from the canonical chain.
    #[inline]
    pub fn block_with_senders_by_hash(
        &self,
        block_hash: BlockHash,
    ) -> Option<&SealedBlockWithSenders> {
        self.state.block_with_senders_by_hash(block_hash)
    }

    /// Returns the block's receipts with matching hash from any side-chain.
    ///
    /// Caution: This will not return blocks from the canonical chain.
    pub fn receipts_by_block_hash(&self, block_hash: BlockHash) -> Option<Vec<&Receipt>> {
        self.state.receipts_by_block_hash(block_hash)
    }

    /// Returns the block that's considered the `Pending` block, if it exists.
    pub fn pending_block(&self) -> Option<&SealedBlock> {
        let b = self.block_indices().pending_block_num_hash()?;
        self.sidechain_block_by_hash(b.hash)
    }

    /// Return items needed to execute on the pending state.
    /// This includes:
    ///     * `BlockHash` of canonical block that chain connects to. Needed for creating database
    ///       provider for the rest of the state.
    ///     * `BundleState` changes that happened at the asked `block_hash`
    ///     * `BTreeMap<BlockNumber,BlockHash>` list of past pending and canonical hashes, That are
    ///       needed for evm `BLOCKHASH` opcode.
    /// Return none if:
    ///     * block unknown.
    ///     * `chain_id` not present in state.
    ///     * there are no parent hashes stored.
    pub fn post_state_data(&self, block_hash: BlockHash) -> Option<ExecutionData> {
        trace!(target: "blockchain_tree", ?block_hash, "Searching for post state data");

        let canonical_chain = self.state.block_indices.canonical_chain();

        // if it is part of the chain
        if let Some(chain_id) = self.block_indices().get_side_chain_id(&block_hash) {
            trace!(target: "blockchain_tree", ?block_hash, "Constructing post state data based on non-canonical chain");
            // get block state
            let Some(chain) = self.state.chains.get(&chain_id) else {
                debug!(target: "blockchain_tree", ?chain_id, "Chain with ID not present");
                return None;
            };
            let block_number = chain.block_number(block_hash)?;
            let execution_outcome = chain.execution_outcome_at_block(block_number)?;

            // get parent hashes
            let mut parent_block_hashes = self.all_chain_hashes(chain_id);
            let Some((first_pending_block_number, _)) = parent_block_hashes.first_key_value()
            else {
                debug!(target: "blockchain_tree", ?chain_id, "No block hashes stored");
                return None;
            };
            let canonical_chain = canonical_chain
                .iter()
                .filter(|&(key, _)| &key < first_pending_block_number)
                .collect::<Vec<_>>();
            parent_block_hashes.extend(canonical_chain);

            // get canonical fork.
            let canonical_fork = self.canonical_fork(chain_id)?;
            return Some(ExecutionData { execution_outcome, parent_block_hashes, canonical_fork });
        }

        // check if there is canonical block
        if let Some(canonical_number) = canonical_chain.canonical_number(&block_hash) {
            trace!(target: "blockchain_tree", %block_hash, "Constructing post state data based on canonical chain");
            return Some(ExecutionData {
                canonical_fork: ForkBlock { number: canonical_number, hash: block_hash },
                execution_outcome: ExecutionOutcome::default(),
                parent_block_hashes: canonical_chain.inner().clone(),
            });
        }

        None
    }

    /// Try inserting a validated [Self::validate_block] block inside the tree.
    ///
    /// If the block's parent block is unknown, this returns [`BlockStatus::Disconnected`] and the
    /// block will be buffered until the parent block is inserted and then attached to sidechain
    #[instrument(level = "trace", skip_all, fields(block = ?block.num_hash()), target = "blockchain_tree", ret)]
    fn try_insert_validated_block(
        &mut self,
        block: SealedBlockWithSenders,
        block_validation_kind: BlockValidationKind,
    ) -> Result<BlockStatus, InsertBlockErrorKind> {
        debug_assert!(self.validate_block(&block).is_ok(), "Block must be validated");

        let parent = block.parent_num_hash();

        // check if block parent can be found in any side chain.
        if let Some(chain_id) = self.block_indices().get_side_chain_id(&parent.hash) {
            // found parent in side tree, try to insert there
            return self.try_insert_block_into_side_chain(block, chain_id, block_validation_kind);
        }

        // if not found, check if the parent can be found inside canonical chain.
        if self.is_block_hash_canonical(&parent.hash)? {
            return self.try_append_canonical_chain(block.clone(), block_validation_kind);
        }

        // this is another check to ensure that if the block points to a canonical block its block
        // is valid
        if let Some(canonical_parent_number) =
            self.block_indices().canonical_number(&block.parent_hash)
        {
            // we found the parent block in canonical chain
            if canonical_parent_number != parent.number {
                return Err(ConsensusError::ParentBlockNumberMismatch {
                    parent_block_number: canonical_parent_number,
                    block_number: block.number,
                }
                .into())
            }
        }

        // if there is a parent inside the buffer, validate against it.
        if let Some(buffered_parent) = self.state.buffered_blocks.block(&parent.hash) {
            self.externals.consensus.validate_header_against_parent(&block, buffered_parent)?;
        }

        // insert block inside unconnected block buffer. Delaying its execution.
        self.state.buffered_blocks.insert_block(block.clone());

        let block_hash = block.hash();
        // find the lowest ancestor of the block in the buffer to return as the missing parent
        // this shouldn't return None because that only happens if the block was evicted, which
        // shouldn't happen right after insertion
        let lowest_ancestor = self
            .state
            .buffered_blocks
            .lowest_ancestor(&block_hash)
            .ok_or(BlockchainTreeError::BlockBufferingFailed { block_hash })?;

        Ok(BlockStatus::Disconnected {
            head: self.state.block_indices.canonical_tip(),
            missing_ancestor: lowest_ancestor.parent_num_hash(),
        })
    }

    /// This tries to append the given block to the canonical chain.
    ///
    /// WARNING: this expects that the block extends the canonical chain: The block's parent is
    /// part of the canonical chain (e.g. the block's parent is the latest canonical hash). See also
    /// [Self::is_block_hash_canonical].
    #[instrument(level = "trace", skip_all, target = "blockchain_tree")]
    fn try_append_canonical_chain(
        &mut self,
        block: SealedBlockWithSenders,
        block_validation_kind: BlockValidationKind,
    ) -> Result<BlockStatus, InsertBlockErrorKind> {
        let parent = block.parent_num_hash();
        let block_num_hash = block.num_hash();
        debug!(target: "blockchain_tree", head = ?block_num_hash.hash, ?parent, "Appending block to canonical chain");

        let provider = self.externals.provider_factory.provider()?;

        // Validate that the block is post merge
        let parent_td = provider
            .header_td(&block.parent_hash)?
            .ok_or_else(|| BlockchainTreeError::CanonicalChain { block_hash: block.parent_hash })?;

        // Pass the parent total difficulty to short-circuit unnecessary calculations.
        if !self
            .externals
            .provider_factory
            .chain_spec()
            .fork(EthereumHardfork::Paris)
            .active_at_ttd(parent_td, U256::ZERO)
        {
            return Err(BlockExecutionError::Validation(BlockValidationError::BlockPreMerge {
                hash: block.hash(),
            })
            .into())
        }

        let parent_header = provider
            .header(&block.parent_hash)?
            .ok_or_else(|| BlockchainTreeError::CanonicalChain { block_hash: block.parent_hash })?;

        let parent_sealed_header = SealedHeader::new(parent_header, block.parent_hash);

        let canonical_chain = self.state.block_indices.canonical_chain();

        let block_attachment = if block.parent_hash == canonical_chain.tip().hash {
            BlockAttachment::Canonical
        } else {
            BlockAttachment::HistoricalFork
        };

        let chain = AppendableChain::new_canonical_fork(
            block,
            &parent_sealed_header,
            canonical_chain.inner(),
            parent,
            &self.externals,
            block_attachment,
            block_validation_kind,
        )?;

        self.insert_chain(chain);
        self.try_connect_buffered_blocks(block_num_hash);

        Ok(BlockStatus::Valid(block_attachment))
    }

    /// Try inserting a block into the given side chain.
    ///
    /// WARNING: This expects a valid side chain id, see [BlockIndices::get_side_chain_id]
    #[instrument(level = "trace", skip_all, target = "blockchain_tree")]
    fn try_insert_block_into_side_chain(
        &mut self,
        block: SealedBlockWithSenders,
        chain_id: SidechainId,
        block_validation_kind: BlockValidationKind,
    ) -> Result<BlockStatus, InsertBlockErrorKind> {
        let block_num_hash = block.num_hash();
        debug!(target: "blockchain_tree", ?block_num_hash, ?chain_id, "Inserting block into side chain");
        // Create a new sidechain by forking the given chain, or append the block if the parent
        // block is the top of the given chain.
        let block_hashes = self.all_chain_hashes(chain_id);

        // get canonical fork.
        let canonical_fork = self.canonical_fork(chain_id).ok_or_else(|| {
            BlockchainTreeError::BlockSideChainIdConsistency { chain_id: chain_id.into() }
        })?;

        // get chain that block needs to join to.
        let parent_chain = self.state.chains.get_mut(&chain_id).ok_or_else(|| {
            BlockchainTreeError::BlockSideChainIdConsistency { chain_id: chain_id.into() }
        })?;

        let chain_tip = parent_chain.tip().hash();
        let canonical_chain = self.state.block_indices.canonical_chain();

        // append the block if it is continuing the side chain.
        let block_attachment = if chain_tip == block.parent_hash {
            // check if the chain extends the currently tracked canonical head
            let block_attachment = if canonical_fork.hash == canonical_chain.tip().hash {
                BlockAttachment::Canonical
            } else {
                BlockAttachment::HistoricalFork
            };

            let block_hash = block.hash();
            let block_number = block.number;
            debug!(target: "blockchain_tree", ?block_hash, ?block_number, "Appending block to side chain");
            parent_chain.append_block(
                block,
                block_hashes,
                canonical_chain.inner(),
                &self.externals,
                canonical_fork,
                block_attachment,
                block_validation_kind,
            )?;

            self.state.block_indices.insert_non_fork_block(block_number, block_hash, chain_id);
            block_attachment
        } else {
            debug!(target: "blockchain_tree", ?canonical_fork, "Starting new fork from side chain");
            // the block starts a new fork
            let chain = parent_chain.new_chain_fork(
                block,
                block_hashes,
                canonical_chain.inner(),
                canonical_fork,
                &self.externals,
                block_validation_kind,
            )?;
            self.insert_chain(chain);
            BlockAttachment::HistoricalFork
        };

        // After we inserted the block, we try to connect any buffered blocks
        self.try_connect_buffered_blocks(block_num_hash);

        Ok(BlockStatus::Valid(block_attachment))
    }

    /// Get all block hashes from a sidechain that are not part of the canonical chain.
    /// This is a one time operation per block.
    ///
    /// # Note
    ///
    /// This is not cached in order to save memory.
    fn all_chain_hashes(&self, chain_id: SidechainId) -> BTreeMap<BlockNumber, BlockHash> {
        let mut chain_id = chain_id;
        let mut hashes = BTreeMap::new();
        loop {
            let Some(chain) = self.state.chains.get(&chain_id) else { return hashes };

            // The parent chains might contain blocks with overlapping numbers or numbers greater
            // than original chain tip. Insert the block hash only if it's not present
            // for the given block number and the block number does not exceed the
            // original chain tip.
            let latest_block_number = hashes
                .last_key_value()
                .map(|(number, _)| *number)
                .unwrap_or_else(|| chain.tip().number);
            for block in chain.blocks().values().filter(|b| b.number <= latest_block_number) {
                if let Entry::Vacant(e) = hashes.entry(block.number) {
                    e.insert(block.hash());
                }
            }

            let fork_block = chain.fork_block();
            if let Some(next_chain_id) = self.block_indices().get_side_chain_id(&fork_block.hash) {
                chain_id = next_chain_id;
            } else {
                // if there is no fork block that point to other chains, break the loop.
                // it means that this fork joins to canonical block.
                break
            }
        }
        hashes
    }

    /// Get the block at which the given chain forks off the current canonical chain.
    ///
    /// This is used to figure out what kind of state provider the executor should use to execute
    /// the block on
    ///
    /// Returns `None` if the chain is unknown.
    fn canonical_fork(&self, chain_id: SidechainId) -> Option<ForkBlock> {
        let mut chain_id = chain_id;
        let mut fork;
        loop {
            // chain fork block
            fork = self.state.chains.get(&chain_id)?.fork_block();
            // get fork block chain
            if let Some(fork_chain_id) = self.block_indices().get_side_chain_id(&fork.hash) {
                chain_id = fork_chain_id;
                continue
            }
            break
        }
        (self.block_indices().canonical_hash(&fork.number) == Some(fork.hash)).then_some(fork)
    }

    /// Insert a chain into the tree.
    ///
    /// Inserts a chain into the tree and builds the block indices.
    fn insert_chain(&mut self, chain: AppendableChain) -> Option<SidechainId> {
        self.state.insert_chain(chain)
    }

    /// Iterate over all child chains that depend on this block and return
    /// their ids.
    fn find_all_dependent_chains(&self, block: &BlockHash) -> HashSet<SidechainId> {
        // Find all forks of given block.
        let mut dependent_block =
            self.block_indices().fork_to_child().get(block).cloned().unwrap_or_default();
        let mut dependent_chains = HashSet::default();

        while let Some(block) = dependent_block.pop_back() {
            // Get chain of dependent block.
            let Some(chain_id) = self.block_indices().get_side_chain_id(&block) else {
                debug!(target: "blockchain_tree", ?block, "Block not in tree");
                return Default::default();
            };

            // Find all blocks that fork from this chain.
            let Some(chain) = self.state.chains.get(&chain_id) else {
                debug!(target: "blockchain_tree", ?chain_id, "Chain not in tree");
                return Default::default();
            };
            for chain_block in chain.blocks().values() {
                if let Some(forks) = self.block_indices().fork_to_child().get(&chain_block.hash()) {
                    // If there are sub forks append them for processing.
                    dependent_block.extend(forks);
                }
            }
            // Insert dependent chain id.
            dependent_chains.insert(chain_id);
        }
        dependent_chains
    }

    /// Inserts unwound chain back into the tree and updates any dependent chains.
    ///
    /// This method searches for any chain that depended on this block being part of the canonical
    /// chain. Each dependent chain's state is then updated with state entries removed from the
    /// plain state during the unwind.
    /// Returns the result of inserting the chain or None if any of the dependent chains is not
    /// in the tree.
    fn insert_unwound_chain(&mut self, chain: AppendableChain) -> Option<SidechainId> {
        // iterate over all blocks in chain and find any fork blocks that are in tree.
        for (number, block) in chain.blocks() {
            let hash = block.hash();

            // find all chains that fork from this block.
            let chains_to_bump = self.find_all_dependent_chains(&hash);
            if !chains_to_bump.is_empty() {
                // if there is such chain, revert state to this block.
                let mut cloned_execution_outcome = chain.execution_outcome().clone();
                cloned_execution_outcome.revert_to(*number);

                // prepend state to all chains that fork from this block.
                for chain_id in chains_to_bump {
                    let Some(chain) = self.state.chains.get_mut(&chain_id) else {
                        debug!(target: "blockchain_tree", ?chain_id, "Chain not in tree");
                        return None;
                    };

                    debug!(target: "blockchain_tree",
                        unwound_block= ?block.num_hash(),
                        chain_id = ?chain_id,
                        chain_tip = ?chain.tip().num_hash(),
                        "Prepend unwound block state to blockchain tree chain");

                    chain.prepend_state(cloned_execution_outcome.state().clone())
                }
            }
        }
        // Insert unwound chain to the tree.
        self.insert_chain(chain)
    }

    /// Checks the block buffer for the given block.
    pub fn get_buffered_block(&self, hash: &BlockHash) -> Option<&SealedBlockWithSenders> {
        self.state.get_buffered_block(hash)
    }

    /// Gets the lowest ancestor for the given block in the block buffer.
    pub fn lowest_buffered_ancestor(&self, hash: &BlockHash) -> Option<&SealedBlockWithSenders> {
        self.state.lowest_buffered_ancestor(hash)
    }

    /// Insert a new block into the tree.
    ///
    /// # Note
    ///
    /// This recovers transaction signers (unlike [`BlockchainTree::insert_block`]).
    pub fn insert_block_without_senders(
        &mut self,
        block: SealedBlock,
    ) -> Result<InsertPayloadOk, InsertBlockError> {
        match block.try_seal_with_senders() {
            Ok(block) => self.insert_block(block, BlockValidationKind::Exhaustive),
            Err(block) => Err(InsertBlockError::sender_recovery_error(block)),
        }
    }

    /// Insert block for future execution.
    ///
    /// Returns an error if the block is invalid.
    pub fn buffer_block(&mut self, block: SealedBlockWithSenders) -> Result<(), InsertBlockError> {
        // validate block consensus rules
        if let Err(err) = self.validate_block(&block) {
            return Err(InsertBlockError::consensus_error(err, block.block));
        }

        self.state.buffered_blocks.insert_block(block);
        Ok(())
    }

    /// Validate if block is correct and satisfies all the consensus rules that concern the header
    /// and block body itself.
    fn validate_block(&self, block: &SealedBlockWithSenders) -> Result<(), ConsensusError> {
        if let Err(e) =
            self.externals.consensus.validate_header_with_total_difficulty(block, U256::MAX)
        {
            error!(
                ?block,
                "Failed to validate total difficulty for block {}: {e}",
                block.header.hash()
            );
            return Err(e);
        }

        if let Err(e) = self.externals.consensus.validate_header(block) {
            error!(?block, "Failed to validate header {}: {e}", block.header.hash());
            return Err(e);
        }

        if let Err(e) = self.externals.consensus.validate_block_pre_execution(block) {
            error!(?block, "Failed to validate block {}: {e}", block.header.hash());
            return Err(e);
        }

        Ok(())
    }

    /// Check if block is found inside a sidechain and its attachment.
    ///
    /// if it is canonical or extends the canonical chain, return [`BlockAttachment::Canonical`]
    /// if it does not extend the canonical chain, return [`BlockAttachment::HistoricalFork`]
    /// if the block is not in the tree or its chain id is not valid, return None
    #[track_caller]
    fn is_block_inside_sidechain(&self, block: &BlockNumHash) -> Option<BlockAttachment> {
        // check if block known and is already in the tree
        if let Some(chain_id) = self.block_indices().get_side_chain_id(&block.hash) {
            // find the canonical fork of this chain
            let Some(canonical_fork) = self.canonical_fork(chain_id) else {
                debug!(target: "blockchain_tree", chain_id=?chain_id, block=?block.hash, "Chain id not valid");
                return None;
            };
            // if the block's chain extends canonical chain
            return if canonical_fork == self.block_indices().canonical_tip() {
                Some(BlockAttachment::Canonical)
            } else {
                Some(BlockAttachment::HistoricalFork)
            };
        }
        None
    }

    /// Insert a block (with recovered senders) into the tree.
    ///
    /// Returns the [`BlockStatus`] on success:
    ///
    /// - The block is already part of a sidechain in the tree, or
    /// - The block is already part of the canonical chain, or
    /// - The parent is part of a sidechain in the tree, and we can fork at this block, or
    /// - The parent is part of the canonical chain, and we can fork at this block
    ///
    /// Otherwise, an error is returned, indicating that neither the block nor its parent are part
    /// of the chain or any sidechains.
    ///
    /// This means that if the block becomes canonical, we need to fetch the missing blocks over
    /// P2P.
    ///
    /// If the [`BlockValidationKind::SkipStateRootValidation`] variant is provided the state root
    /// is not validated.
    ///
    /// # Note
    ///
    /// If the senders have not already been recovered, call
    /// [`BlockchainTree::insert_block_without_senders`] instead.
    pub fn insert_block(
        &mut self,
        block: SealedBlockWithSenders,
        block_validation_kind: BlockValidationKind,
    ) -> Result<InsertPayloadOk, InsertBlockError> {
        // check if we already have this block
        match self.is_block_known(block.num_hash()) {
            Ok(Some(status)) => return Ok(InsertPayloadOk::AlreadySeen(status)),
            Err(err) => return Err(InsertBlockError::new(block.block, err)),
            _ => {}
        }

        // validate block consensus rules
        if let Err(err) = self.validate_block(&block) {
            return Err(InsertBlockError::consensus_error(err, block.block));
        }

        let status = self
            .try_insert_validated_block(block.clone(), block_validation_kind)
            .map_err(|kind| InsertBlockError::new(block.block, kind))?;
        Ok(InsertPayloadOk::Inserted(status))
    }

    /// Discard all blocks that precede block number from the buffer.
    pub fn remove_old_blocks(&mut self, block: BlockNumber) {
        self.state.buffered_blocks.remove_old_blocks(block);
    }

    /// Finalize blocks up until and including `finalized_block`, and remove them from the tree.
    pub fn finalize_block(&mut self, finalized_block: BlockNumber) -> ProviderResult<()> {
        // remove blocks
        let mut remove_chains = self.state.block_indices.finalize_canonical_blocks(
            finalized_block,
            self.config.num_of_additional_canonical_block_hashes(),
        );
        // remove chains of removed blocks
        while let Some(chain_id) = remove_chains.pop_first() {
            if let Some(chain) = self.state.chains.remove(&chain_id) {
                remove_chains.extend(self.state.block_indices.remove_chain(&chain));
            }
        }
        // clean block buffer.
        self.remove_old_blocks(finalized_block);

        // save finalized block in db.
        self.externals.save_finalized_block_number(finalized_block)?;

        Ok(())
    }

    /// Reads the last `N` canonical hashes from the database and updates the block indices of the
    /// tree by attempting to connect the buffered blocks to canonical hashes.
    ///
    ///
    /// `N` is the maximum of `max_reorg_depth` and the number of block hashes needed to satisfy the
    /// `BLOCKHASH` opcode in the EVM.
    ///
    /// # Note
    ///
    /// This finalizes `last_finalized_block` prior to reading the canonical hashes (using
    /// [`BlockchainTree::finalize_block`]).
    pub fn connect_buffered_blocks_to_canonical_hashes_and_finalize(
        &mut self,
        last_finalized_block: BlockNumber,
    ) -> ProviderResult<()> {
        self.finalize_block(last_finalized_block)?;

        let last_canonical_hashes = self.update_block_hashes()?;

        self.connect_buffered_blocks_to_hashes(last_canonical_hashes)?;

        Ok(())
    }

    /// Update all block hashes. iterate over present and new list of canonical hashes and compare
    /// them. Remove all mismatches, disconnect them and removes all chains.
    pub fn update_block_hashes(&mut self) -> ProviderResult<BTreeMap<BlockNumber, B256>> {
        let last_canonical_hashes = self
            .externals
            .fetch_latest_canonical_hashes(self.config.num_of_canonical_hashes() as usize)?;

        let (mut remove_chains, _) =
            self.state.block_indices.update_block_hashes(last_canonical_hashes.clone());

        // remove all chains that got discarded
        while let Some(chain_id) = remove_chains.first() {
            if let Some(chain) = self.state.chains.remove(chain_id) {
                remove_chains.extend(self.state.block_indices.remove_chain(&chain));
            }
        }

        Ok(last_canonical_hashes)
    }

    /// Update all block hashes. iterate over present and new list of canonical hashes and compare
    /// them. Remove all mismatches, disconnect them, removes all chains and clears all buffered
    /// blocks before the tip.
    pub fn update_block_hashes_and_clear_buffered(
        &mut self,
    ) -> ProviderResult<BTreeMap<BlockNumber, BlockHash>> {
        let chain = self.update_block_hashes()?;

        if let Some((block, _)) = chain.last_key_value() {
            self.remove_old_blocks(*block);
        }

        Ok(chain)
    }

    /// Reads the last `N` canonical hashes from the database and updates the block indices of the
    /// tree by attempting to connect the buffered blocks to canonical hashes.
    ///
    /// `N` is the maximum of `max_reorg_depth` and the number of block hashes needed to satisfy the
    /// `BLOCKHASH` opcode in the EVM.
    pub fn connect_buffered_blocks_to_canonical_hashes(&mut self) -> ProviderResult<()> {
        let last_canonical_hashes = self
            .externals
            .fetch_latest_canonical_hashes(self.config.num_of_canonical_hashes() as usize)?;
        self.connect_buffered_blocks_to_hashes(last_canonical_hashes)?;

        Ok(())
    }

    fn connect_buffered_blocks_to_hashes(
        &mut self,
        hashes: impl IntoIterator<Item = impl Into<BlockNumHash>>,
    ) -> ProviderResult<()> {
        // check unconnected block buffer for children of the canonical hashes
        for added_block in hashes {
            self.try_connect_buffered_blocks(added_block.into())
        }

        // check unconnected block buffer for children of the chains
        let mut all_chain_blocks = Vec::new();
        for chain in self.state.chains.values() {
            all_chain_blocks.reserve_exact(chain.blocks().len());
            for (&number, block) in chain.blocks() {
                all_chain_blocks.push(BlockNumHash { number, hash: block.hash() })
            }
        }
        for block in all_chain_blocks {
            self.try_connect_buffered_blocks(block)
        }

        Ok(())
    }

    /// Connect unconnected (buffered) blocks if the new block closes a gap.
    ///
    /// This will try to insert all children of the new block, extending its chain.
    ///
    /// If all children are valid, then this essentially appends all child blocks to the
    /// new block's chain.
    fn try_connect_buffered_blocks(&mut self, new_block: BlockNumHash) {
        trace!(target: "blockchain_tree", ?new_block, "try_connect_buffered_blocks");

        // first remove all the children of the new block from the buffer
        let include_blocks = self.state.buffered_blocks.remove_block_with_children(&new_block.hash);
        // then try to reinsert them into the tree
        for block in include_blocks {
            // don't fail on error, just ignore the block.
            let _ = self
                .try_insert_validated_block(block, BlockValidationKind::SkipStateRootValidation)
                .map_err(|err| {
                    debug!(target: "blockchain_tree", %err, "Failed to insert buffered block");
                    err
                });
        }
    }

    /// Removes chain corresponding to provided chain id from block indices,
    /// splits it at split target, and returns the canonical part of it.
    /// Returns [None] if chain is missing.
    ///
    /// The pending part of the chain is reinserted back into the tree with the same `chain_id`.
    fn remove_and_split_chain(
        &mut self,
        chain_id: SidechainId,
        split_at: ChainSplitTarget,
    ) -> Option<Chain> {
        let chain = self.state.chains.remove(&chain_id)?;
        match chain.into_inner().split(split_at) {
            ChainSplit::Split { canonical, pending } => {
                trace!(target: "blockchain_tree", ?canonical, ?pending, "Split chain");
                // rest of split chain is inserted back with same chain_id.
                self.state.block_indices.insert_chain(chain_id, &pending);
                self.state.chains.insert(chain_id, AppendableChain::new(pending));
                Some(canonical)
            }
            ChainSplit::NoSplitCanonical(canonical) => {
                trace!(target: "blockchain_tree", "No split on canonical chain");
                Some(canonical)
            }
            ChainSplit::NoSplitPending(_) => {
                unreachable!("Should not happen as block indices guarantee structure of blocks")
            }
        }
    }

    /// Attempts to find the header for the given block hash if it is canonical.
    ///
    /// Returns `Ok(None)` if the block hash is not canonical (block hash does not exist, or is
    /// included in a sidechain).
    ///
    /// Note: this does not distinguish between a block that is finalized and a block that is not
    /// finalized yet, only whether it is part of the canonical chain or not.
    pub fn find_canonical_header(
        &self,
        hash: &BlockHash,
    ) -> Result<Option<SealedHeader>, ProviderError> {
        // if the indices show that the block hash is not canonical, it's either in a sidechain or
        // canonical, but in the db. If it is in a sidechain, it is not canonical. If it is missing
        // in the db, then it is also not canonical.

        let provider = self.externals.provider_factory.provider()?;

        let mut header = None;
        if let Some(num) = self.block_indices().canonical_number(hash) {
            header = provider.header_by_number(num)?;
        }

        if header.is_none() && self.sidechain_block_by_hash(*hash).is_some() {
            return Ok(None)
        }

        if header.is_none() {
            header = provider.header(hash)?
        }

        Ok(header.map(|header| SealedHeader::new(header, *hash)))
    }

    /// Determines whether or not a block is canonical, checking the db if necessary.
    ///
    /// Note: this does not distinguish between a block that is finalized and a block that is not
    /// finalized yet, only whether it is part of the canonical chain or not.
    pub fn is_block_hash_canonical(&self, hash: &BlockHash) -> Result<bool, ProviderError> {
        self.find_canonical_header(hash).map(|header| header.is_some())
    }

    /// Make a block and its parent(s) part of the canonical chain and commit them to the database
    ///
    /// # Note
    ///
    /// This unwinds the database if necessary, i.e. if parts of the canonical chain have been
    /// reorged.
    ///
    /// # Returns
    ///
    /// Returns `Ok` if the blocks were canonicalized, or if the blocks were already canonical.
    #[track_caller]
    #[instrument(level = "trace", skip(self), target = "blockchain_tree")]
    pub fn make_canonical(
        &mut self,
        block_hash: BlockHash,
    ) -> Result<CanonicalOutcome, CanonicalError> {
        let mut durations_recorder = MakeCanonicalDurationsRecorder::default();

        let old_block_indices = self.block_indices().clone();
        let old_buffered_blocks = self.state.buffered_blocks.parent_to_child.clone();
        durations_recorder.record_relative(MakeCanonicalAction::CloneOldBlocks);

        // If block is already canonical don't return error.
        let canonical_header = self.find_canonical_header(&block_hash)?;
        durations_recorder.record_relative(MakeCanonicalAction::FindCanonicalHeader);
        if let Some(header) = canonical_header {
            info!(target: "blockchain_tree", %block_hash, "Block is already canonical, ignoring.");
            // TODO: this could be fetched from the chainspec first
            let td =
                self.externals.provider_factory.provider()?.header_td(&block_hash)?.ok_or_else(
                    || {
                        CanonicalError::from(BlockValidationError::MissingTotalDifficulty {
                            hash: block_hash,
                        })
                    },
                )?;
            if !self
                .externals
                .provider_factory
                .chain_spec()
                .fork(EthereumHardfork::Paris)
                .active_at_ttd(td, U256::ZERO)
            {
                return Err(CanonicalError::from(BlockValidationError::BlockPreMerge {
                    hash: block_hash,
                }))
            }

            let head = self.state.block_indices.canonical_tip();
            return Ok(CanonicalOutcome::AlreadyCanonical { header, head });
        }

        let Some(chain_id) = self.block_indices().get_side_chain_id(&block_hash) else {
            debug!(target: "blockchain_tree", ?block_hash, "Block hash not found in block indices");
            return Err(CanonicalError::from(BlockchainTreeError::BlockHashNotFoundInChain {
                block_hash,
            }))
        };

        // we are splitting chain at the block hash that we want to make canonical
        let Some(canonical) = self.remove_and_split_chain(chain_id, block_hash.into()) else {
            debug!(target: "blockchain_tree", ?block_hash, ?chain_id, "Chain not present");
            return Err(CanonicalError::from(BlockchainTreeError::BlockSideChainIdConsistency {
                chain_id: chain_id.into(),
            }))
        };
        trace!(target: "blockchain_tree", chain = ?canonical, "Found chain to make canonical");
        durations_recorder.record_relative(MakeCanonicalAction::SplitChain);

        let mut fork_block = canonical.fork_block();
        let mut chains_to_promote = vec![canonical];

        // loop while fork blocks are found in Tree.
        while let Some(chain_id) = self.block_indices().get_side_chain_id(&fork_block.hash) {
            // canonical chain is lower part of the chain.
            let Some(canonical) =
                self.remove_and_split_chain(chain_id, ChainSplitTarget::Number(fork_block.number))
            else {
                debug!(target: "blockchain_tree", ?fork_block, ?chain_id, "Fork not present");
                return Err(CanonicalError::from(
                    BlockchainTreeError::BlockSideChainIdConsistency { chain_id: chain_id.into() },
                ));
            };
            fork_block = canonical.fork_block();
            chains_to_promote.push(canonical);
        }
        durations_recorder.record_relative(MakeCanonicalAction::SplitChainForks);

        let old_tip = self.block_indices().canonical_tip();
        // Merge all chains into one chain.
        let Some(mut new_canon_chain) = chains_to_promote.pop() else {
            debug!(target: "blockchain_tree", "No blocks in the chain to make canonical");
            return Err(CanonicalError::from(BlockchainTreeError::BlockHashNotFoundInChain {
                block_hash: fork_block.hash,
            }))
        };
        trace!(target: "blockchain_tree", ?new_canon_chain, "Merging chains");
        let mut chain_appended = false;
        for chain in chains_to_promote.into_iter().rev() {
            trace!(target: "blockchain_tree", ?chain, "Appending chain");
            let block_hash = chain.fork_block().hash;
            new_canon_chain.append_chain(chain).map_err(|_| {
                CanonicalError::from(BlockchainTreeError::BlockHashNotFoundInChain { block_hash })
            })?;
            chain_appended = true;
        }
        durations_recorder.record_relative(MakeCanonicalAction::MergeAllChains);

        if chain_appended {
            trace!(target: "blockchain_tree", ?new_canon_chain, "Canonical chain appended");
        }
        // update canonical index
        self.state.block_indices.canonicalize_blocks(new_canon_chain.blocks());
        durations_recorder.record_relative(MakeCanonicalAction::UpdateCanonicalIndex);

        debug!(
            target: "blockchain_tree",
            "Committing new canonical chain: {}", DisplayBlocksChain(new_canon_chain.blocks())
        );

        // If chain extends the tip
        let chain_notification = if new_canon_chain.fork_block().hash == old_tip.hash {
            // Commit new canonical chain to database.
            self.commit_canonical_to_database(new_canon_chain.clone(), &mut durations_recorder)?;
            CanonStateNotification::Commit { new: Arc::new(new_canon_chain) }
        } else {
            // It forks to canonical block that is not the tip.
            let canon_fork: BlockNumHash = new_canon_chain.fork_block();
            // sanity check
            if self.block_indices().canonical_hash(&canon_fork.number) != Some(canon_fork.hash) {
                error!(
                    target: "blockchain_tree",
                    ?canon_fork,
                    block_indices=?self.block_indices(),
                    "All chains should point to canonical chain"
                );
                unreachable!("all chains should point to canonical chain.");
            }

            let old_canon_chain =
                self.revert_canonical_from_database(canon_fork.number).inspect_err(|error| {
                    error!(
                        target: "blockchain_tree",
                        "Reverting canonical chain failed with error: {:?}\n\
                            Old BlockIndices are:{:?}\n\
                            New BlockIndices are: {:?}\n\
                            Old BufferedBlocks are:{:?}",
                        error, old_block_indices, self.block_indices(), old_buffered_blocks
                    );
                })?;
            durations_recorder
                .record_relative(MakeCanonicalAction::RevertCanonicalChainFromDatabase);

            // Commit new canonical chain.
            self.commit_canonical_to_database(new_canon_chain.clone(), &mut durations_recorder)?;

            if let Some(old_canon_chain) = old_canon_chain {
                self.update_reorg_metrics(old_canon_chain.len() as f64);

                // Insert old canonical chain back into tree.
                self.insert_unwound_chain(AppendableChain::new(old_canon_chain.clone()));
                durations_recorder.record_relative(MakeCanonicalAction::InsertOldCanonicalChain);

                CanonStateNotification::Reorg {
                    old: Arc::new(old_canon_chain),
                    new: Arc::new(new_canon_chain),
                }
            } else {
                // error here to confirm that we are reverting nothing from db.
                error!(target: "blockchain_tree", %block_hash, "Nothing was removed from database");
                CanonStateNotification::Commit { new: Arc::new(new_canon_chain) }
            }
        };

        debug!(
            target: "blockchain_tree",
            actions = ?durations_recorder.actions,
            "Canonicalization finished"
        );

        // clear trie updates for other children
        self.block_indices()
            .fork_to_child()
            .get(&old_tip.hash)
            .cloned()
            .unwrap_or_default()
            .into_iter()
            .for_each(|child| {
                if let Some(chain_id) = self.block_indices().get_side_chain_id(&child) {
                    if let Some(chain) = self.state.chains.get_mut(&chain_id) {
                        chain.clear_trie_updates();
                    }
                }
            });

        durations_recorder.record_relative(MakeCanonicalAction::ClearTrieUpdatesForOtherChildren);

        // Send notification about new canonical chain and return outcome of canonicalization.
        let outcome = CanonicalOutcome::Committed { head: chain_notification.tip().header.clone() };
        let _ = self.canon_state_notification_sender.send(chain_notification);
        Ok(outcome)
    }

    /// Write the given chain to the database as canonical.
    fn commit_canonical_to_database(
        &self,
        chain: Chain,
        recorder: &mut MakeCanonicalDurationsRecorder,
    ) -> Result<(), CanonicalError> {
        let (blocks, state, chain_trie_updates) = chain.into_inner();
        let hashed_state = state.hash_state_slow();
        let prefix_sets = hashed_state.construct_prefix_sets().freeze();
        let hashed_state_sorted = hashed_state.into_sorted();

        // Compute state root or retrieve cached trie updates before opening write transaction.
        let block_hash_numbers =
            blocks.iter().map(|(number, b)| (number, b.hash())).collect::<Vec<_>>();
        let trie_updates = match chain_trie_updates {
            Some(updates) => {
                debug!(target: "blockchain_tree", blocks = ?block_hash_numbers, "Using cached trie updates");
                self.metrics.trie_updates_insert_cached.increment(1);
                updates
            }
            None => {
                debug!(target: "blockchain_tree", blocks = ?block_hash_numbers, "Recomputing state root for insert");
                let provider = self
                    .externals
                    .provider_factory
                    .provider()?
                    // State root calculation can take a while, and we're sure no write transaction
                    // will be open in parallel. See https://github.com/paradigmxyz/reth/issues/6168.
                    .disable_long_read_transaction_safety();
                let (state_root, trie_updates) = StateRoot::from_tx(provider.tx_ref())
                    .with_hashed_cursor_factory(HashedPostStateCursorFactory::new(
                        DatabaseHashedCursorFactory::new(provider.tx_ref()),
                        &hashed_state_sorted,
                    ))
                    .with_prefix_sets(prefix_sets)
                    .root_with_updates()
                    .map_err(Into::<BlockValidationError>::into)?;
                let tip = blocks.tip();
                if state_root != tip.state_root {
                    return Err(ProviderError::StateRootMismatch(Box::new(RootMismatch {
                        root: GotExpected { got: state_root, expected: tip.state_root },
                        block_number: tip.number,
                        block_hash: tip.hash(),
                    }))
                    .into())
                }
                self.metrics.trie_updates_insert_recomputed.increment(1);
                trie_updates
            }
        };
        recorder.record_relative(MakeCanonicalAction::RetrieveStateTrieUpdates);

        let provider_rw = self.externals.provider_factory.provider_rw()?;
        provider_rw
            .append_blocks_with_state(
                blocks.into_blocks().collect(),
                state,
                hashed_state_sorted,
                trie_updates,
            )
            .map_err(|e| CanonicalError::CanonicalCommit(e.to_string()))?;

        provider_rw.commit()?;
        recorder.record_relative(MakeCanonicalAction::CommitCanonicalChainToDatabase);

        Ok(())
    }

    /// Unwind tables and put it inside state
    pub fn unwind(&mut self, unwind_to: BlockNumber) -> Result<(), CanonicalError> {
        // nothing to be done if unwind_to is higher then the tip
        if self.block_indices().canonical_tip().number <= unwind_to {
            return Ok(());
        }
        // revert `N` blocks from current canonical chain and put them inside BlockchainTree
        let old_canon_chain = self.revert_canonical_from_database(unwind_to)?;

        // check if there is block in chain
        if let Some(old_canon_chain) = old_canon_chain {
            self.state.block_indices.unwind_canonical_chain(unwind_to);
            // insert old canonical chain to BlockchainTree.
            self.insert_unwound_chain(AppendableChain::new(old_canon_chain));
        }

        Ok(())
    }

    /// Reverts the canonical chain down to the given block from the database and returns the
    /// unwound chain.
    ///
    /// The block, `revert_until`, is __non-inclusive__, i.e. `revert_until` stays in the database.
    fn revert_canonical_from_database(
        &self,
        revert_until: BlockNumber,
    ) -> Result<Option<Chain>, CanonicalError> {
        // This should only happen when an optimistic sync target was re-orged.
        //
        // Static files generally contain finalized data. The blockchain tree only deals
        // with non-finalized data. The only scenario where canonical reverts go past the highest
        // static file is when an optimistic sync occurred and non-finalized data was written to
        // static files.
        if self
            .externals
            .provider_factory
            .static_file_provider()
            .get_highest_static_file_block(StaticFileSegment::Headers)
            .unwrap_or_default() >
            revert_until
        {
            trace!(
                target: "blockchain_tree",
                "Reverting optimistic canonical chain to block {}",
                revert_until
            );
            return Err(CanonicalError::OptimisticTargetRevert(revert_until));
        }

        // read data that is needed for new sidechain
        let provider_rw = self.externals.provider_factory.provider_rw()?;

        let tip = provider_rw.last_block_number()?;
        let revert_range = (revert_until + 1)..=tip;
        info!(target: "blockchain_tree", "REORG: revert canonical from database by unwinding chain blocks {:?}", revert_range);
        // read block and execution result from database. and remove traces of block from tables.
        let blocks_and_execution = provider_rw
            .take_block_and_execution_above(revert_until, StorageLocation::Database)
            .map_err(|e| CanonicalError::CanonicalRevert(e.to_string()))?;

        provider_rw.commit()?;

        if blocks_and_execution.is_empty() {
            Ok(None)
        } else {
            Ok(Some(blocks_and_execution))
        }
    }

    fn update_reorg_metrics(&self, reorg_depth: f64) {
        self.metrics.reorgs.increment(1);
        self.metrics.latest_reorg_depth.set(reorg_depth);
    }

    /// Update blockchain tree chains (canonical and sidechains) and sync metrics.
    ///
    /// NOTE: this method should not be called during the pipeline sync, because otherwise the sync
    /// checkpoint metric will get overwritten. Buffered blocks metrics are updated in
    /// [`BlockBuffer`](crate::block_buffer::BlockBuffer) during the pipeline sync.
    pub(crate) fn update_chains_metrics(&mut self) {
        let height = self.state.block_indices.canonical_tip().number;

        let longest_sidechain_height =
            self.state.chains.values().map(|chain| chain.tip().number).max();
        if let Some(longest_sidechain_height) = longest_sidechain_height {
            self.metrics.longest_sidechain_height.set(longest_sidechain_height as f64);
        }

        self.metrics.sidechains.set(self.state.chains.len() as f64);
        self.metrics.canonical_chain_height.set(height as f64);
        if let Some(metrics_tx) = self.sync_metrics_tx.as_mut() {
            let _ = metrics_tx.send(MetricEvent::SyncHeight { height });
        }
    }
}

#[cfg(test)]
mod tests {
    use super::*;
    use alloy_consensus::{Header, TxEip1559, EMPTY_ROOT_HASH};
    use alloy_eips::{eip1559::INITIAL_BASE_FEE, eip4895::Withdrawals};
    use alloy_genesis::{Genesis, GenesisAccount};
    use alloy_primitives::{keccak256, Address, PrimitiveSignature as Signature, B256};
    use assert_matches::assert_matches;
    use linked_hash_set::LinkedHashSet;
    use reth_chainspec::{ChainSpecBuilder, MAINNET, MIN_TRANSACTION_GAS};
    use reth_consensus::test_utils::TestConsensus;
    use reth_db::tables;
    use reth_db_api::transaction::DbTxMut;
    use reth_evm::test_utils::MockExecutorProvider;
    use reth_evm_ethereum::execute::EthExecutorProvider;
    use reth_node_types::FullNodePrimitives;
    use reth_primitives::{
        proofs::{calculate_receipt_root, calculate_transaction_root},
        Account, BlockBody, Transaction, TransactionSigned, TransactionSignedEcRecovered,
    };
    use reth_provider::{
        providers::ProviderNodeTypes,
        test_utils::{
            blocks::BlockchainTestData, create_test_provider_factory_with_chain_spec,
            MockNodeTypesWithDB,
        },
        ProviderFactory, StorageLocation,
    };
    use reth_revm::primitives::AccountInfo;
    use reth_stages_api::StageCheckpoint;
    use reth_trie::{root::state_root_unhashed, StateRoot};
    use std::collections::HashMap;

    fn setup_externals(
        exec_res: Vec<ExecutionOutcome>,
    ) -> TreeExternals<MockNodeTypesWithDB, MockExecutorProvider> {
        let chain_spec = Arc::new(
            ChainSpecBuilder::default()
                .chain(MAINNET.chain)
                .genesis(MAINNET.genesis.clone())
                .shanghai_activated()
                .build(),
        );
        let provider_factory = create_test_provider_factory_with_chain_spec(chain_spec);
        let consensus = Arc::new(TestConsensus::default());
        let executor_factory = MockExecutorProvider::default();
        executor_factory.extend(exec_res);

        TreeExternals::new(provider_factory, consensus, executor_factory)
    }

    fn setup_genesis<
        N: ProviderNodeTypes<Primitives: FullNodePrimitives<BlockBody = reth_primitives::BlockBody>>,
    >(
        factory: &ProviderFactory<N>,
        mut genesis: SealedBlock,
    ) {
        // insert genesis to db.

        genesis.header.set_block_number(10);
        genesis.header.set_state_root(EMPTY_ROOT_HASH);
        let provider = factory.provider_rw().unwrap();

        provider
            .insert_historical_block(
                genesis.try_seal_with_senders().expect("invalid tx signature in genesis"),
            )
            .unwrap();

        // insert first 10 blocks
        for i in 0..10 {
            provider
                .tx_ref()
                .put::<tables::CanonicalHeaders>(i, B256::new([100 + i as u8; 32]))
                .unwrap();
        }
        provider
            .tx_ref()
            .put::<tables::StageCheckpoints>("Finish".to_string(), StageCheckpoint::new(10))
            .unwrap();
        provider.commit().unwrap();
    }

    /// Test data structure that will check tree internals
    #[derive(Default, Debug)]
    struct TreeTester {
        /// Number of chains
        chain_num: Option<usize>,
        /// Check block to chain index
        block_to_chain: Option<HashMap<BlockHash, SidechainId>>,
        /// Check fork to child index
        fork_to_child: Option<HashMap<BlockHash, HashSet<BlockHash>>>,
        /// Pending blocks
        pending_blocks: Option<(BlockNumber, HashSet<BlockHash>)>,
        /// Buffered blocks
        buffered_blocks: Option<HashMap<BlockHash, SealedBlockWithSenders>>,
    }

    impl TreeTester {
        const fn with_chain_num(mut self, chain_num: usize) -> Self {
            self.chain_num = Some(chain_num);
            self
        }

        fn with_block_to_chain(mut self, block_to_chain: HashMap<BlockHash, SidechainId>) -> Self {
            self.block_to_chain = Some(block_to_chain);
            self
        }

        fn with_fork_to_child(
            mut self,
            fork_to_child: HashMap<BlockHash, HashSet<BlockHash>>,
        ) -> Self {
            self.fork_to_child = Some(fork_to_child);
            self
        }

        fn with_buffered_blocks(
            mut self,
            buffered_blocks: HashMap<BlockHash, SealedBlockWithSenders>,
        ) -> Self {
            self.buffered_blocks = Some(buffered_blocks);
            self
        }

        fn with_pending_blocks(
            mut self,
            pending_blocks: (BlockNumber, HashSet<BlockHash>),
        ) -> Self {
            self.pending_blocks = Some(pending_blocks);
            self
        }

        fn assert<N: NodeTypesWithDB, E: BlockExecutorProvider<Primitives = N::Primitives>>(
            self,
            tree: &BlockchainTree<N, E>,
        ) {
            if let Some(chain_num) = self.chain_num {
                assert_eq!(tree.state.chains.len(), chain_num);
            }
            if let Some(block_to_chain) = self.block_to_chain {
                assert_eq!(*tree.state.block_indices.blocks_to_chain(), block_to_chain);
            }
            if let Some(fork_to_child) = self.fork_to_child {
                let mut x: HashMap<BlockHash, LinkedHashSet<BlockHash>> =
                    HashMap::with_capacity(fork_to_child.len());
                for (key, hash_set) in fork_to_child {
                    x.insert(key, hash_set.into_iter().collect());
                }
                assert_eq!(*tree.state.block_indices.fork_to_child(), x);
            }
            if let Some(pending_blocks) = self.pending_blocks {
                let (num, hashes) = tree.state.block_indices.pending_blocks();
                let hashes = hashes.into_iter().collect::<HashSet<_>>();
                assert_eq!((num, hashes), pending_blocks);
            }
            if let Some(buffered_blocks) = self.buffered_blocks {
                assert_eq!(*tree.state.buffered_blocks.blocks(), buffered_blocks);
            }
        }
    }

    #[test]
    fn consecutive_reorgs() {
        let signer = Address::random();
        let initial_signer_balance = U256::from(10).pow(U256::from(18));
        let chain_spec = Arc::new(
            ChainSpecBuilder::default()
                .chain(MAINNET.chain)
                .genesis(Genesis {
                    alloc: BTreeMap::from([(
                        signer,
                        GenesisAccount { balance: initial_signer_balance, ..Default::default() },
                    )]),
                    ..MAINNET.genesis.clone()
                })
                .shanghai_activated()
                .build(),
        );
        let provider_factory = create_test_provider_factory_with_chain_spec(chain_spec.clone());
        let consensus = Arc::new(TestConsensus::default());
        let executor_provider = EthExecutorProvider::ethereum(chain_spec.clone());

        {
            let provider_rw = provider_factory.provider_rw().unwrap();
            provider_rw
                .insert_block(
                    SealedBlock::new(chain_spec.sealed_genesis_header(), Default::default())
                        .try_seal_with_senders()
                        .unwrap(),
                    StorageLocation::Database,
                )
                .unwrap();
            let account = Account { balance: initial_signer_balance, ..Default::default() };
            provider_rw.tx_ref().put::<tables::PlainAccountState>(signer, account).unwrap();
            provider_rw.tx_ref().put::<tables::HashedAccounts>(keccak256(signer), account).unwrap();
            provider_rw.commit().unwrap();
        }

        let single_tx_cost = U256::from(INITIAL_BASE_FEE * MIN_TRANSACTION_GAS);
        let mock_tx = |nonce: u64| -> TransactionSignedEcRecovered {
            TransactionSigned::new_unhashed(
                Transaction::Eip1559(TxEip1559 {
                    chain_id: chain_spec.chain.id(),
                    nonce,
                    gas_limit: MIN_TRANSACTION_GAS,
                    to: Address::ZERO.into(),
                    max_fee_per_gas: INITIAL_BASE_FEE as u128,
                    ..Default::default()
                }),
                Signature::test_signature(),
            )
            .with_signer(signer)
        };

        let mock_block = |number: u64,
                          parent: Option<B256>,
                          body: Vec<TransactionSignedEcRecovered>,
                          num_of_signer_txs: u64|
         -> SealedBlockWithSenders {
            let transactions_root = calculate_transaction_root(&body);
            let receipts = body
                .iter()
                .enumerate()
                .map(|(idx, tx)| {
                    Receipt {
                        tx_type: tx.tx_type(),
                        success: true,
                        cumulative_gas_used: (idx as u64 + 1) * MIN_TRANSACTION_GAS,
                        ..Default::default()
                    }
                    .with_bloom()
                })
                .collect::<Vec<_>>();

            // receipts root computation is different for OP
            let receipts_root = calculate_receipt_root(&receipts);

            let header = Header {
                number,
                parent_hash: parent.unwrap_or_default(),
                gas_used: body.len() as u64 * MIN_TRANSACTION_GAS,
                gas_limit: chain_spec.max_gas_limit,
                mix_hash: B256::random(),
                base_fee_per_gas: Some(INITIAL_BASE_FEE),
                transactions_root,
                receipts_root,
                state_root: state_root_unhashed(HashMap::from([(
                    signer,
                    (
                        AccountInfo {
                            balance: initial_signer_balance -
                                (single_tx_cost * U256::from(num_of_signer_txs)),
                            nonce: num_of_signer_txs,
                            ..Default::default()
                        },
                        EMPTY_ROOT_HASH,
                    ),
                )])),
                ..Default::default()
            };

            SealedBlockWithSenders::new(
                SealedBlock {
                    header: SealedHeader::seal(header),
                    body: BlockBody {
                        transactions: body.clone().into_iter().map(|tx| tx.into_signed()).collect(),
                        ommers: Vec::new(),
                        withdrawals: Some(Withdrawals::default()),
                    },
                },
                body.iter().map(|tx| tx.signer()).collect(),
            )
            .unwrap()
        };

        let fork_block = mock_block(1, Some(chain_spec.genesis_hash()), Vec::from([mock_tx(0)]), 1);

        let canonical_block_1 =
            mock_block(2, Some(fork_block.hash()), Vec::from([mock_tx(1), mock_tx(2)]), 3);
        let canonical_block_2 = mock_block(3, Some(canonical_block_1.hash()), Vec::new(), 3);
        let canonical_block_3 =
            mock_block(4, Some(canonical_block_2.hash()), Vec::from([mock_tx(3)]), 4);

        let sidechain_block_1 = mock_block(2, Some(fork_block.hash()), Vec::from([mock_tx(1)]), 2);
        let sidechain_block_2 =
            mock_block(3, Some(sidechain_block_1.hash()), Vec::from([mock_tx(2)]), 3);

        let mut tree = BlockchainTree::new(
            TreeExternals::new(provider_factory, consensus, executor_provider),
            BlockchainTreeConfig::default(),
        )
        .expect("failed to create tree");

        tree.insert_block(fork_block.clone(), BlockValidationKind::Exhaustive).unwrap();

        assert_eq!(
            tree.make_canonical(fork_block.hash()).unwrap(),
            CanonicalOutcome::Committed { head: fork_block.header.clone() }
        );

        assert_eq!(
            tree.insert_block(canonical_block_1.clone(), BlockValidationKind::Exhaustive).unwrap(),
            InsertPayloadOk::Inserted(BlockStatus::Valid(BlockAttachment::Canonical))
        );

        assert_eq!(
            tree.make_canonical(canonical_block_1.hash()).unwrap(),
            CanonicalOutcome::Committed { head: canonical_block_1.header.clone() }
        );

        assert_eq!(
            tree.insert_block(canonical_block_2, BlockValidationKind::Exhaustive).unwrap(),
            InsertPayloadOk::Inserted(BlockStatus::Valid(BlockAttachment::Canonical))
        );

        assert_eq!(
            tree.insert_block(sidechain_block_1.clone(), BlockValidationKind::Exhaustive).unwrap(),
            InsertPayloadOk::Inserted(BlockStatus::Valid(BlockAttachment::HistoricalFork))
        );

        assert_eq!(
            tree.make_canonical(sidechain_block_1.hash()).unwrap(),
            CanonicalOutcome::Committed { head: sidechain_block_1.header.clone() }
        );

        assert_eq!(
            tree.make_canonical(canonical_block_1.hash()).unwrap(),
            CanonicalOutcome::Committed { head: canonical_block_1.header.clone() }
        );

        assert_eq!(
            tree.insert_block(sidechain_block_2.clone(), BlockValidationKind::Exhaustive).unwrap(),
            InsertPayloadOk::Inserted(BlockStatus::Valid(BlockAttachment::HistoricalFork))
        );

        assert_eq!(
            tree.make_canonical(sidechain_block_2.hash()).unwrap(),
            CanonicalOutcome::Committed { head: sidechain_block_2.header.clone() }
        );

        assert_eq!(
            tree.insert_block(canonical_block_3.clone(), BlockValidationKind::Exhaustive).unwrap(),
            InsertPayloadOk::Inserted(BlockStatus::Valid(BlockAttachment::HistoricalFork))
        );

        assert_eq!(
            tree.make_canonical(canonical_block_3.hash()).unwrap(),
            CanonicalOutcome::Committed { head: canonical_block_3.header.clone() }
        );
    }

    #[test]
    fn sidechain_block_hashes() {
        let data = BlockchainTestData::default_from_number(11);
        let (block1, exec1) = data.blocks[0].clone();
        let (block2, exec2) = data.blocks[1].clone();
        let (block3, exec3) = data.blocks[2].clone();
        let (block4, exec4) = data.blocks[3].clone();
        let genesis = data.genesis;

        // test pops execution results from vector, so order is from last to first.
        let externals =
            setup_externals(vec![exec3.clone(), exec2.clone(), exec4, exec3, exec2, exec1]);

        // last finalized block would be number 9.
        setup_genesis(&externals.provider_factory, genesis);

        // make tree
        let config = BlockchainTreeConfig::new(1, 2, 3, 2);
        let mut tree = BlockchainTree::new(externals, config).expect("failed to create tree");
        // genesis block 10 is already canonical
        tree.make_canonical(B256::ZERO).unwrap();

        // make genesis block 10 as finalized
        tree.finalize_block(10).unwrap();

        assert_eq!(
            tree.insert_block(block1.clone(), BlockValidationKind::Exhaustive).unwrap(),
            InsertPayloadOk::Inserted(BlockStatus::Valid(BlockAttachment::Canonical))
        );

        assert_eq!(
            tree.insert_block(block2.clone(), BlockValidationKind::Exhaustive).unwrap(),
            InsertPayloadOk::Inserted(BlockStatus::Valid(BlockAttachment::Canonical))
        );

        assert_eq!(
            tree.insert_block(block3.clone(), BlockValidationKind::Exhaustive).unwrap(),
            InsertPayloadOk::Inserted(BlockStatus::Valid(BlockAttachment::Canonical))
        );

        assert_eq!(
            tree.insert_block(block4, BlockValidationKind::Exhaustive).unwrap(),
            InsertPayloadOk::Inserted(BlockStatus::Valid(BlockAttachment::Canonical))
        );

        let mut block2a = block2;
        let block2a_hash = B256::new([0x34; 32]);
        block2a.set_hash(block2a_hash);

        assert_eq!(
            tree.insert_block(block2a.clone(), BlockValidationKind::Exhaustive).unwrap(),
            InsertPayloadOk::Inserted(BlockStatus::Valid(BlockAttachment::HistoricalFork))
        );

        let mut block3a = block3;
        let block3a_hash = B256::new([0x35; 32]);
        block3a.set_hash(block3a_hash);
        block3a.set_parent_hash(block2a.hash());

        assert_eq!(
            tree.insert_block(block3a.clone(), BlockValidationKind::Exhaustive).unwrap(),
            InsertPayloadOk::Inserted(BlockStatus::Valid(BlockAttachment::Canonical)) /* TODO: this is incorrect, figure out why */
        );

        let block3a_chain_id = tree.state.block_indices.get_side_chain_id(&block3a.hash()).unwrap();
        assert_eq!(
            tree.all_chain_hashes(block3a_chain_id),
            BTreeMap::from([
                (block1.number, block1.hash()),
                (block2a.number, block2a.hash()),
                (block3a.number, block3a.hash()),
            ])
        );
    }

    #[test]
    fn cached_trie_updates() {
        let data = BlockchainTestData::default_from_number(11);
        let (block1, exec1) = data.blocks[0].clone();
        let (block2, exec2) = data.blocks[1].clone();
        let (block3, exec3) = data.blocks[2].clone();
        let (block4, exec4) = data.blocks[3].clone();
        let (block5, exec5) = data.blocks[4].clone();
        let genesis = data.genesis;

        // test pops execution results from vector, so order is from last to first.
        let externals = setup_externals(vec![exec5.clone(), exec4, exec3, exec2, exec1]);

        // last finalized block would be number 9.
        setup_genesis(&externals.provider_factory, genesis);

        // make tree
        let config = BlockchainTreeConfig::new(1, 2, 3, 2);
        let mut tree = BlockchainTree::new(externals, config).expect("failed to create tree");
        // genesis block 10 is already canonical
        tree.make_canonical(B256::ZERO).unwrap();

        // make genesis block 10 as finalized
        tree.finalize_block(10).unwrap();

        assert_eq!(
            tree.insert_block(block1.clone(), BlockValidationKind::Exhaustive).unwrap(),
            InsertPayloadOk::Inserted(BlockStatus::Valid(BlockAttachment::Canonical))
        );
        let block1_chain_id = tree.state.block_indices.get_side_chain_id(&block1.hash()).unwrap();
        let block1_chain = tree.state.chains.get(&block1_chain_id).unwrap();
        assert!(block1_chain.trie_updates().is_some());

        assert_eq!(
            tree.insert_block(block2.clone(), BlockValidationKind::Exhaustive).unwrap(),
            InsertPayloadOk::Inserted(BlockStatus::Valid(BlockAttachment::Canonical))
        );
        let block2_chain_id = tree.state.block_indices.get_side_chain_id(&block2.hash()).unwrap();
        let block2_chain = tree.state.chains.get(&block2_chain_id).unwrap();
        assert!(block2_chain.trie_updates().is_none());

        assert_eq!(
            tree.make_canonical(block2.hash()).unwrap(),
            CanonicalOutcome::Committed { head: block2.header.clone() }
        );

        assert_eq!(
            tree.insert_block(block3.clone(), BlockValidationKind::Exhaustive).unwrap(),
            InsertPayloadOk::Inserted(BlockStatus::Valid(BlockAttachment::Canonical))
        );
        let block3_chain_id = tree.state.block_indices.get_side_chain_id(&block3.hash()).unwrap();
        let block3_chain = tree.state.chains.get(&block3_chain_id).unwrap();
        assert!(block3_chain.trie_updates().is_some());

        assert_eq!(
            tree.make_canonical(block3.hash()).unwrap(),
            CanonicalOutcome::Committed { head: block3.header.clone() }
        );

        assert_eq!(
            tree.insert_block(block4.clone(), BlockValidationKind::Exhaustive).unwrap(),
            InsertPayloadOk::Inserted(BlockStatus::Valid(BlockAttachment::Canonical))
        );
        let block4_chain_id = tree.state.block_indices.get_side_chain_id(&block4.hash()).unwrap();
        let block4_chain = tree.state.chains.get(&block4_chain_id).unwrap();
        assert!(block4_chain.trie_updates().is_some());

        assert_eq!(
            tree.insert_block(block5.clone(), BlockValidationKind::Exhaustive).unwrap(),
            InsertPayloadOk::Inserted(BlockStatus::Valid(BlockAttachment::Canonical))
        );

        let block5_chain_id = tree.state.block_indices.get_side_chain_id(&block5.hash()).unwrap();
        let block5_chain = tree.state.chains.get(&block5_chain_id).unwrap();
        assert!(block5_chain.trie_updates().is_none());

        assert_eq!(
            tree.make_canonical(block5.hash()).unwrap(),
            CanonicalOutcome::Committed { head: block5.header.clone() }
        );

        let provider = tree.externals.provider_factory.provider().unwrap();
        let prefix_sets = exec5.hash_state_slow().construct_prefix_sets().freeze();
        let state_root =
            StateRoot::from_tx(provider.tx_ref()).with_prefix_sets(prefix_sets).root().unwrap();
        assert_eq!(state_root, block5.state_root);
    }

    #[test]
    fn test_side_chain_fork() {
        let data = BlockchainTestData::default_from_number(11);
        let (block1, exec1) = data.blocks[0].clone();
        let (block2, exec2) = data.blocks[1].clone();
        let genesis = data.genesis;

        // test pops execution results from vector, so order is from last to first.
        let externals = setup_externals(vec![exec2.clone(), exec2, exec1]);

        // last finalized block would be number 9.
        setup_genesis(&externals.provider_factory, genesis);

        // make tree
        let config = BlockchainTreeConfig::new(1, 2, 3, 2);
        let mut tree = BlockchainTree::new(externals, config).expect("failed to create tree");
        // genesis block 10 is already canonical
        tree.make_canonical(B256::ZERO).unwrap();

        // make genesis block 10 as finalized
        tree.finalize_block(10).unwrap();

        assert_eq!(
            tree.insert_block(block1.clone(), BlockValidationKind::Exhaustive).unwrap(),
            InsertPayloadOk::Inserted(BlockStatus::Valid(BlockAttachment::Canonical))
        );

        assert_eq!(
            tree.insert_block(block2.clone(), BlockValidationKind::Exhaustive).unwrap(),
            InsertPayloadOk::Inserted(BlockStatus::Valid(BlockAttachment::Canonical))
        );

        // we have one chain that has two blocks.
        // Trie state:
        //      b2 (pending block)
        //      |
        //      |
        //      b1 (pending block)
        //    /
        //  /
        // g1 (canonical blocks)
        // |
        TreeTester::default()
            .with_chain_num(1)
            .with_block_to_chain(HashMap::from([
                (block1.hash(), 0.into()),
                (block2.hash(), 0.into()),
            ]))
            .with_fork_to_child(HashMap::from([(
                block1.parent_hash,
                HashSet::from([block1.hash()]),
            )]))
            .assert(&tree);

        let mut block2a = block2.clone();
        let block2a_hash = B256::new([0x34; 32]);
        block2a.set_hash(block2a_hash);

        assert_eq!(
            tree.insert_block(block2a.clone(), BlockValidationKind::Exhaustive).unwrap(),
            InsertPayloadOk::Inserted(BlockStatus::Valid(BlockAttachment::HistoricalFork))
        );

        // fork chain.
        // Trie state:
        //      b2  b2a (pending blocks in tree)
        //      |   /
        //      | /
        //      b1
        //    /
        //  /
        // g1 (canonical blocks)
        // |

        TreeTester::default()
            .with_chain_num(2)
            .with_block_to_chain(HashMap::from([
                (block1.hash(), 0.into()),
                (block2.hash(), 0.into()),
                (block2a.hash(), 1.into()),
            ]))
            .with_fork_to_child(HashMap::from([
                (block1.parent_hash, HashSet::from([block1.hash()])),
                (block2a.parent_hash, HashSet::from([block2a.hash()])),
            ]))
            .assert(&tree);
        // chain 0 has two blocks so receipts and reverts len is 2
        let chain0 = tree.state.chains.get(&0.into()).unwrap().execution_outcome();
        assert_eq!(chain0.receipts().len(), 2);
        assert_eq!(chain0.state().reverts.len(), 2);
        assert_eq!(chain0.first_block(), block1.number);
        // chain 1 has one block so receipts and reverts len is 1
        let chain1 = tree.state.chains.get(&1.into()).unwrap().execution_outcome();
        assert_eq!(chain1.receipts().len(), 1);
        assert_eq!(chain1.state().reverts.len(), 1);
        assert_eq!(chain1.first_block(), block2.number);
    }

    #[test]
    fn sanity_path() {
        let data = BlockchainTestData::default_from_number(11);
        let (block1, exec1) = data.blocks[0].clone();
        let (block2, exec2) = data.blocks[1].clone();
        let genesis = data.genesis;

        // test pops execution results from vector, so order is from last to first.
        let externals = setup_externals(vec![exec2.clone(), exec1.clone(), exec2, exec1]);

        // last finalized block would be number 9.
        setup_genesis(&externals.provider_factory, genesis);

        // make tree
        let config = BlockchainTreeConfig::new(1, 2, 3, 2);
        let mut tree = BlockchainTree::new(externals, config).expect("failed to create tree");

        let mut canon_notif = tree.subscribe_canon_state();
        // genesis block 10 is already canonical
        let head = BlockNumHash::new(10, B256::ZERO);
        tree.make_canonical(head.hash).unwrap();

        // make sure is_block_hash_canonical returns true for genesis block
        tree.is_block_hash_canonical(&B256::ZERO).unwrap();

        // make genesis block 10 as finalized
        tree.finalize_block(head.number).unwrap();

        // block 2 parent is not known, block2 is buffered.
        assert_eq!(
            tree.insert_block(block2.clone(), BlockValidationKind::Exhaustive).unwrap(),
            InsertPayloadOk::Inserted(BlockStatus::Disconnected {
                head,
                missing_ancestor: block2.parent_num_hash()
            })
        );

        // Buffered block: [block2]
        // Trie state:
        // |
        // g1 (canonical blocks)
        // |

        TreeTester::default()
            .with_buffered_blocks(HashMap::from([(block2.hash(), block2.clone())]))
            .assert(&tree);

        assert_eq!(
            tree.is_block_known(block2.num_hash()).unwrap(),
            Some(BlockStatus::Disconnected { head, missing_ancestor: block2.parent_num_hash() })
        );

        // check if random block is known
        let old_block = BlockNumHash::new(1, B256::new([32; 32]));
        let err = BlockchainTreeError::PendingBlockIsFinalized { last_finalized: 10 };

        assert_eq!(tree.is_block_known(old_block).unwrap_err().as_tree_error(), Some(err));

        // insert block1 and buffered block2 is inserted
        assert_eq!(
            tree.insert_block(block1.clone(), BlockValidationKind::Exhaustive).unwrap(),
            InsertPayloadOk::Inserted(BlockStatus::Valid(BlockAttachment::Canonical))
        );

        // Buffered blocks: []
        // Trie state:
        //      b2 (pending block)
        //      |
        //      |
        //      b1 (pending block)
        //    /
        //  /
        // g1 (canonical blocks)
        // |
        TreeTester::default()
            .with_chain_num(1)
            .with_block_to_chain(HashMap::from([
                (block1.hash(), 0.into()),
                (block2.hash(), 0.into()),
            ]))
            .with_fork_to_child(HashMap::from([(
                block1.parent_hash,
                HashSet::from([block1.hash()]),
            )]))
            .with_pending_blocks((block1.number, HashSet::from([block1.hash()])))
            .assert(&tree);

        // already inserted block will `InsertPayloadOk::AlreadySeen(_)`
        assert_eq!(
            tree.insert_block(block1.clone(), BlockValidationKind::Exhaustive).unwrap(),
            InsertPayloadOk::AlreadySeen(BlockStatus::Valid(BlockAttachment::Canonical))
        );

        // block two is already inserted.
        assert_eq!(
            tree.insert_block(block2.clone(), BlockValidationKind::Exhaustive).unwrap(),
            InsertPayloadOk::AlreadySeen(BlockStatus::Valid(BlockAttachment::Canonical))
        );

        // make block1 canonical
        tree.make_canonical(block1.hash()).unwrap();
        // check notification
        assert_matches!(canon_notif.try_recv(), Ok(CanonStateNotification::Commit{ new}) if *new.blocks() == BTreeMap::from([(block1.number,block1.clone())]));

        // make block2 canonicals
        tree.make_canonical(block2.hash()).unwrap();
        // check notification.
        assert_matches!(canon_notif.try_recv(), Ok(CanonStateNotification::Commit{ new}) if *new.blocks() == BTreeMap::from([(block2.number,block2.clone())]));

        // Trie state:
        // b2 (canonical block)
        // |
        // |
        // b1 (canonical block)
        // |
        // |
        // g1 (canonical blocks)
        // |
        TreeTester::default()
            .with_chain_num(0)
            .with_block_to_chain(HashMap::from([]))
            .with_fork_to_child(HashMap::from([]))
            .assert(&tree);

        /**** INSERT SIDE BLOCKS *** */

        let mut block1a = block1.clone();
        let block1a_hash = B256::new([0x33; 32]);
        block1a.set_hash(block1a_hash);
        let mut block2a = block2.clone();
        let block2a_hash = B256::new([0x34; 32]);
        block2a.set_hash(block2a_hash);

        // reinsert two blocks that point to canonical chain
        assert_eq!(
            tree.insert_block(block1a.clone(), BlockValidationKind::Exhaustive).unwrap(),
            InsertPayloadOk::Inserted(BlockStatus::Valid(BlockAttachment::HistoricalFork))
        );

        TreeTester::default()
            .with_chain_num(1)
            .with_block_to_chain(HashMap::from([(block1a_hash, 1.into())]))
            .with_fork_to_child(HashMap::from([(
                block1.parent_hash,
                HashSet::from([block1a_hash]),
            )]))
            .with_pending_blocks((block2.number + 1, HashSet::from([])))
            .assert(&tree);

        assert_eq!(
            tree.insert_block(block2a.clone(), BlockValidationKind::Exhaustive).unwrap(),
            InsertPayloadOk::Inserted(BlockStatus::Valid(BlockAttachment::HistoricalFork))
        );
        // Trie state:
        // b2   b2a (side chain)
        // |   /
        // | /
        // b1  b1a (side chain)
        // |  /
        // |/
        // g1 (10)
        // |
        TreeTester::default()
            .with_chain_num(2)
            .with_block_to_chain(HashMap::from([
                (block1a_hash, 1.into()),
                (block2a_hash, 2.into()),
            ]))
            .with_fork_to_child(HashMap::from([
                (block1.parent_hash, HashSet::from([block1a_hash])),
                (block1.hash(), HashSet::from([block2a_hash])),
            ]))
            .with_pending_blocks((block2.number + 1, HashSet::from([])))
            .assert(&tree);

        // make b2a canonical
        assert!(tree.make_canonical(block2a_hash).is_ok());
        // check notification.
        assert_matches!(canon_notif.try_recv(),
            Ok(CanonStateNotification::Reorg{ old, new})
            if *old.blocks() == BTreeMap::from([(block2.number,block2.clone())])
                && *new.blocks() == BTreeMap::from([(block2a.number,block2a.clone())]));

        // Trie state:
        // b2a   b2 (side chain)
        // |   /
        // | /
        // b1  b1a (side chain)
        // |  /
        // |/
        // g1 (10)
        // |
        TreeTester::default()
            .with_chain_num(2)
            .with_block_to_chain(HashMap::from([
                (block1a_hash, 1.into()),
                (block2.hash(), 3.into()),
            ]))
            .with_fork_to_child(HashMap::from([
                (block1.parent_hash, HashSet::from([block1a_hash])),
                (block1.hash(), HashSet::from([block2.hash()])),
            ]))
            .with_pending_blocks((block2.number + 1, HashSet::default()))
            .assert(&tree);

        assert_matches!(tree.make_canonical(block1a_hash), Ok(_));
        // Trie state:
        //       b2a   b2 (side chain)
        //       |   /
        //       | /
        // b1a  b1 (side chain)
        // |  /
        // |/
        // g1 (10)
        // |
        TreeTester::default()
            .with_chain_num(2)
            .with_block_to_chain(HashMap::from([
                (block1.hash(), 4.into()),
                (block2a_hash, 4.into()),
                (block2.hash(), 3.into()),
            ]))
            .with_fork_to_child(HashMap::from([
                (block1.parent_hash, HashSet::from([block1.hash()])),
                (block1.hash(), HashSet::from([block2.hash()])),
            ]))
            .with_pending_blocks((block1a.number + 1, HashSet::default()))
            .assert(&tree);

        // check notification.
        assert_matches!(canon_notif.try_recv(),
            Ok(CanonStateNotification::Reorg{ old, new})
            if *old.blocks() == BTreeMap::from([(block1.number,block1.clone()),(block2a.number,block2a.clone())])
                && *new.blocks() == BTreeMap::from([(block1a.number,block1a.clone())]));

        // check that b2 and b1 are not canonical
        assert!(!tree.is_block_hash_canonical(&block2.hash()).unwrap());
        assert!(!tree.is_block_hash_canonical(&block1.hash()).unwrap());

        // ensure that b1a is canonical
        assert!(tree.is_block_hash_canonical(&block1a.hash()).unwrap());

        // make b2 canonical
        tree.make_canonical(block2.hash()).unwrap();
        // Trie state:
        // b2   b2a (side chain)
        // |   /
        // | /
        // b1  b1a (side chain)
        // |  /
        // |/
        // g1 (10)
        // |
        TreeTester::default()
            .with_chain_num(2)
            .with_block_to_chain(HashMap::from([
                (block1a_hash, 5.into()),
                (block2a_hash, 4.into()),
            ]))
            .with_fork_to_child(HashMap::from([
                (block1.parent_hash, HashSet::from([block1a_hash])),
                (block1.hash(), HashSet::from([block2a_hash])),
            ]))
            .with_pending_blocks((block2.number + 1, HashSet::default()))
            .assert(&tree);

        // check notification.
        assert_matches!(canon_notif.try_recv(),
            Ok(CanonStateNotification::Reorg{ old, new})
            if *old.blocks() == BTreeMap::from([(block1a.number,block1a.clone())])
                && *new.blocks() == BTreeMap::from([(block1.number,block1.clone()),(block2.number,block2.clone())]));

        // check that b2 is now canonical
        assert!(tree.is_block_hash_canonical(&block2.hash()).unwrap());

        // finalize b1 that would make b1a removed from tree
        tree.finalize_block(11).unwrap();
        // Trie state:
        // b2   b2a (side chain)
        // |   /
        // | /
        // b1 (canon)
        // |
        // g1 (10)
        // |
        TreeTester::default()
            .with_chain_num(1)
            .with_block_to_chain(HashMap::from([(block2a_hash, 4.into())]))
            .with_fork_to_child(HashMap::from([(block1.hash(), HashSet::from([block2a_hash]))]))
            .with_pending_blocks((block2.number + 1, HashSet::from([])))
            .assert(&tree);

        // unwind canonical
        assert!(tree.unwind(block1.number).is_ok());
        // Trie state:
        //    b2   b2a (pending block)
        //   /    /
        //  /   /
        // /  /
        // b1 (canonical block)
        // |
        // |
        // g1 (canonical blocks)
        // |
        TreeTester::default()
            .with_chain_num(2)
            .with_block_to_chain(HashMap::from([
                (block2a_hash, 4.into()),
                (block2.hash(), 6.into()),
            ]))
            .with_fork_to_child(HashMap::from([(
                block1.hash(),
                HashSet::from([block2a_hash, block2.hash()]),
            )]))
            .with_pending_blocks((block2.number, HashSet::from([block2.hash(), block2a.hash()])))
            .assert(&tree);

        // commit b2a
        tree.make_canonical(block2.hash()).unwrap();

        // Trie state:
        // b2   b2a (side chain)
        // |   /
        // | /
        // b1 (finalized)
        // |
        // g1 (10)
        // |
        TreeTester::default()
            .with_chain_num(1)
            .with_block_to_chain(HashMap::from([(block2a_hash, 4.into())]))
            .with_fork_to_child(HashMap::from([(block1.hash(), HashSet::from([block2a_hash]))]))
            .with_pending_blocks((block2.number + 1, HashSet::default()))
            .assert(&tree);

        // check notification.
        assert_matches!(canon_notif.try_recv(),
            Ok(CanonStateNotification::Commit{ new })
            if *new.blocks() == BTreeMap::from([(block2.number,block2.clone())]));

        // insert unconnected block2b
        let mut block2b = block2a.clone();
        block2b.set_hash(B256::new([0x99; 32]));
        block2b.set_parent_hash(B256::new([0x88; 32]));

        assert_eq!(
            tree.insert_block(block2b.clone(), BlockValidationKind::Exhaustive).unwrap(),
            InsertPayloadOk::Inserted(BlockStatus::Disconnected {
                head: block2.header.num_hash(),
                missing_ancestor: block2b.parent_num_hash()
            })
        );

        TreeTester::default()
            .with_buffered_blocks(HashMap::from([(block2b.hash(), block2b.clone())]))
            .assert(&tree);

        // update canonical block to b2, this would make b2a be removed
        assert!(tree.connect_buffered_blocks_to_canonical_hashes_and_finalize(12).is_ok());

        assert_eq!(
            tree.is_block_known(block2.num_hash()).unwrap(),
            Some(BlockStatus::Valid(BlockAttachment::Canonical))
        );

        // Trie state:
        // b2 (finalized)
        // |
        // b1 (finalized)
        // |
        // g1 (10)
        // |
        TreeTester::default()
            .with_chain_num(0)
            .with_block_to_chain(HashMap::default())
            .with_fork_to_child(HashMap::default())
            .with_pending_blocks((block2.number + 1, HashSet::default()))
            .with_buffered_blocks(HashMap::default())
            .assert(&tree);
    }

    #[test]
    fn last_finalized_block_initialization() {
        let data = BlockchainTestData::default_from_number(11);
        let (block1, exec1) = data.blocks[0].clone();
        let (block2, exec2) = data.blocks[1].clone();
        let (block3, exec3) = data.blocks[2].clone();
        let genesis = data.genesis;

        // test pops execution results from vector, so order is from last to first.
        let externals =
            setup_externals(vec![exec3.clone(), exec2.clone(), exec1.clone(), exec3, exec2, exec1]);
        let cloned_externals_1 = TreeExternals {
            provider_factory: externals.provider_factory.clone(),
            executor_factory: externals.executor_factory.clone(),
            consensus: externals.consensus.clone(),
        };
        let cloned_externals_2 = TreeExternals {
            provider_factory: externals.provider_factory.clone(),
            executor_factory: externals.executor_factory.clone(),
            consensus: externals.consensus.clone(),
        };

        // last finalized block would be number 9.
        setup_genesis(&externals.provider_factory, genesis);

        // make tree
        let config = BlockchainTreeConfig::new(1, 2, 3, 2);
        let mut tree = BlockchainTree::new(externals, config).expect("failed to create tree");

        assert_eq!(
            tree.insert_block(block1.clone(), BlockValidationKind::Exhaustive).unwrap(),
            InsertPayloadOk::Inserted(BlockStatus::Valid(BlockAttachment::Canonical))
        );

        assert_eq!(
            tree.insert_block(block2.clone(), BlockValidationKind::Exhaustive).unwrap(),
            InsertPayloadOk::Inserted(BlockStatus::Valid(BlockAttachment::Canonical))
        );

        assert_eq!(
            tree.insert_block(block3, BlockValidationKind::Exhaustive).unwrap(),
            InsertPayloadOk::Inserted(BlockStatus::Valid(BlockAttachment::Canonical))
        );

        tree.make_canonical(block2.hash()).unwrap();

        // restart
        let mut tree =
            BlockchainTree::new(cloned_externals_1, config).expect("failed to create tree");
        assert_eq!(tree.block_indices().last_finalized_block(), 0);

        let mut block1a = block1;
        let block1a_hash = B256::new([0x33; 32]);
        block1a.set_hash(block1a_hash);

        assert_eq!(
            tree.insert_block(block1a.clone(), BlockValidationKind::Exhaustive).unwrap(),
            InsertPayloadOk::Inserted(BlockStatus::Valid(BlockAttachment::HistoricalFork))
        );

        tree.make_canonical(block1a.hash()).unwrap();
        tree.finalize_block(block1a.number).unwrap();

        // restart
        let tree = BlockchainTree::new(cloned_externals_2, config).expect("failed to create tree");

        assert_eq!(tree.block_indices().last_finalized_block(), block1a.number);
    }
}<|MERGE_RESOLUTION|>--- conflicted
+++ resolved
@@ -1,16 +1,8 @@
 //! Implementation of [`BlockchainTree`]
 
-<<<<<<< HEAD
 use std::{
     collections::{btree_map::Entry, BTreeMap, HashSet},
     sync::Arc,
-=======
-use crate::{
-    externals::TreeNodeTypes,
-    metrics::{MakeCanonicalAction, MakeCanonicalDurationsRecorder, TreeMetrics},
-    state::{SidechainId, TreeState},
-    AppendableChain, BlockIndices, BlockchainTreeConfig, ExecutionData, TreeExternals,
->>>>>>> 02824da4
 };
 
 use alloy_eips::{BlockNumHash, ForkBlock};
@@ -41,6 +33,7 @@
 use tracing::{debug, error, info, instrument, trace, warn};
 
 use crate::{
+    externals::TreeNodeTypes,
     metrics::{MakeCanonicalAction, MakeCanonicalDurationsRecorder, TreeMetrics},
     state::{SidechainId, TreeState},
     AppendableChain, BlockIndices, BlockchainTreeConfig, ExecutionData, TreeExternals,
@@ -103,13 +96,8 @@
 
 impl<N, E> BlockchainTree<N, E>
 where
-<<<<<<< HEAD
-    N: ProviderNodeTypes,
+    N: TreeNodeTypes,
     E: BlockExecutorProvider<Primitives = N::Primitives>,
-=======
-    N: TreeNodeTypes,
-    E: BlockExecutorProvider,
->>>>>>> 02824da4
 {
     /// Builds the blockchain tree for the node.
     ///
