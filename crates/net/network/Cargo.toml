[package]
name = "reth-network"
version.workspace = true
edition.workspace = true
rust-version.workspace = true
license.workspace = true
homepage.workspace = true
repository.workspace = true
description = "Ethereum network support"

[lints]
workspace = true

[dependencies]
# reth
reth-chainspec.workspace = true
reth-fs-util.workspace = true
reth-primitives = { workspace = true, features = ["secp256k1"] }
reth-primitives-traits.workspace = true
reth-net-banlist.workspace = true
reth-network-api.workspace = true
reth-network-p2p.workspace = true
reth-discv4.workspace = true
reth-discv5.workspace = true
reth-dns-discovery.workspace = true
reth-eth-wire.workspace = true
reth-eth-wire-types.workspace = true
reth-ecies.workspace = true
reth-tasks.workspace = true
reth-transaction-pool.workspace = true
reth-storage-api.workspace = true
reth-provider = { workspace = true, optional = true }
reth-tokio-util.workspace = true
reth-consensus.workspace = true
reth-network-peers = { workspace = true, features = ["net"] }
reth-network-types.workspace = true

# ethereum
alloy-consensus.workspace = true
alloy-eips.workspace = true
alloy-primitives.workspace = true
alloy-rlp.workspace = true
enr = { workspace = true, features = ["serde", "rust-secp256k1"] }
discv5.workspace = true

# async/futures
futures.workspace = true
pin-project.workspace = true
tokio = { workspace = true, features = ["io-util", "net", "macros", "rt-multi-thread", "time"] }
tokio-stream.workspace = true
tokio-util = { workspace = true, features = ["codec"] }

# io
serde = { workspace = true, optional = true }

# metrics
reth-metrics = { workspace = true, features = ["common"] }
metrics.workspace = true

# misc
auto_impl.workspace = true
aquamarine.workspace = true
tracing.workspace = true
rustc-hash.workspace = true
thiserror.workspace = true
parking_lot.workspace = true
rand.workspace = true
secp256k1 = { workspace = true, features = ["global-context", "rand-std", "recovery"] }
derive_more.workspace = true
schnellru.workspace = true
itertools.workspace = true
tempfile = { workspace = true, optional = true }
smallvec.workspace = true

[dev-dependencies]
# reth
reth-discv4 = { workspace = true, features = ["test-utils"] }
reth-primitives = { workspace = true, features = ["test-utils"] }

# we need to enable the test-utils feature in our own crate to use utils in
# integration tests
reth-network = { workspace = true, features = ["test-utils"] }
reth-network-p2p = { workspace = true, features = ["test-utils"] }
reth-network-types = { workspace = true, features = ["test-utils"] }

reth-provider = { workspace = true, features = ["test-utils"] }
reth-tracing.workspace = true
reth-transaction-pool = { workspace = true, features = ["test-utils"] }

# alloy deps for testing against nodes
alloy-node-bindings.workspace = true
alloy-provider= { workspace = true, features = ["admin-api"] }
alloy-consensus.workspace = true

# misc
serial_test.workspace = true
tempfile.workspace = true
url.workspace = true

## Benchmarks
pprof = { workspace = true, features = ["criterion", "flamegraph"] }
criterion = { workspace = true, features = ["async_tokio", "html_reports"] }

[features]
default = ["serde"]
geth-tests = []
serde = [
	"dep:serde",
	"secp256k1/serde",
	"enr/serde",
	"reth-network-types/serde",
	"reth-dns-discovery/serde",
	"reth-eth-wire/serde",
	"reth-provider?/serde",
	"reth-eth-wire-types/serde",
	"alloy-consensus/serde",
	"alloy-eips/serde",
	"alloy-primitives/serde",
	"discv5/serde",
	"parking_lot/serde",
	"rand/serde",
	"smallvec/serde",
	"url/serde",
<<<<<<< HEAD
	"reth-primitives-traits/serde",
=======
>>>>>>> 2f3fde8f
]
test-utils = [
	"dep:reth-provider",
	"reth-provider?/test-utils",
	"dep:tempfile",
	"reth-transaction-pool/test-utils",
	"reth-network-types/test-utils",
	"reth-chainspec/test-utils",
	"reth-consensus/test-utils",
	"reth-discv4/test-utils",
	"reth-network/test-utils",
	"reth-network-p2p/test-utils",
	"reth-primitives/test-utils",
    "reth-primitives-traits/test-utils",
]

[[bench]]
name = "bench"
required-features = ["test-utils"]
harness = false<|MERGE_RESOLUTION|>--- conflicted
+++ resolved
@@ -121,10 +121,7 @@
 	"rand/serde",
 	"smallvec/serde",
 	"url/serde",
-<<<<<<< HEAD
 	"reth-primitives-traits/serde",
-=======
->>>>>>> 2f3fde8f
 ]
 test-utils = [
 	"dep:reth-provider",
