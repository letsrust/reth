[package]
name = "reth-node-api"
version.workspace = true
edition.workspace = true
rust-version.workspace = true
license.workspace = true
homepage.workspace = true
repository.workspace = true

[lints]
workspace = true

[dependencies]
# reth
reth-primitives.workspace = true
reth-transaction-pool.workspace = true
reth-network.workspace = true
reth-provider.workspace = true
reth-rpc-types.workspace = true
<<<<<<< HEAD
reth-db.workspace = true
#reth-payload-builder.workspace = true
=======
revm-primitives.workspace = true
thiserror.workspace = true
>>>>>>> 0aa22466

# misc
serde.workspace = true
thiserror.workspace = true

[dev-dependencies]
# for examples
reth-payload-builder.workspace = true

[features]
optimism = []<|MERGE_RESOLUTION|>--- conflicted
+++ resolved
@@ -17,13 +17,9 @@
 reth-network.workspace = true
 reth-provider.workspace = true
 reth-rpc-types.workspace = true
-<<<<<<< HEAD
+revm-primitives.workspace = true
 reth-db.workspace = true
 #reth-payload-builder.workspace = true
-=======
-revm-primitives.workspace = true
-thiserror.workspace = true
->>>>>>> 0aa22466
 
 # misc
 serde.workspace = true
