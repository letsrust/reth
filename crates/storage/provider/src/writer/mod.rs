--- conflicted
+++ resolved
@@ -1593,11 +1593,7 @@
             .build();
         assert_eq!(previous_state.reverts.len(), 1);
 
-<<<<<<< HEAD
-        let mut test = ExecutionOutcome::<Receipt> {
-=======
         let mut test: ExecutionOutcome = ExecutionOutcome {
->>>>>>> bf6443fc
             bundle: present_state,
             receipts: vec![vec![Some(Receipt::default()); 2]; 1].into(),
             first_block: 2,
