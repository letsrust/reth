[workspace]
members = [
    "bin/reth/",
    "crates/blockchain-tree/",
    "crates/cli/runner/",
    "crates/config/",
    "crates/consensus/auto-seal/",
    "crates/consensus/beacon/",
    "crates/ethereum/consensus/",
    "crates/consensus/common/",
    "crates/consensus/consensus/",
    "crates/ethereum-forks/",
    "crates/e2e-test-utils/",
    "crates/etl/",
    "crates/evm/compiler/",
    "crates/evm/",
    "crates/ethereum/evm",
    "crates/exex/",
    "crates/interfaces/",
    "crates/metrics/",
    "crates/metrics/metrics-derive/",
    "crates/net/common/",
    "crates/net/discv4/",
    "crates/net/discv5/",
    "crates/net/dns/",
    "crates/net/downloaders/",
    "crates/net/ecies/",
    "crates/net/eth-wire/",
    "crates/net/eth-wire-types",
    "crates/net/nat/",
    "crates/net/network/",
    "crates/net/network-api/",
    "crates/net/types/",
    "crates/payload/basic/",
    "crates/payload/builder/",
    "crates/payload/ethereum/",
    "crates/payload/optimism/",
    "crates/payload/validator/",
    "crates/primitives/",
    "crates/prune/",
    "crates/revm/",
    "crates/node/events/",
    "crates/rpc/ipc/",
    "crates/rpc/rpc/",
    "crates/rpc/rpc-api/",
    "crates/rpc/rpc-builder/",
    "crates/rpc/rpc-engine-api/",
    "crates/rpc/rpc-testing-util/",
    "crates/rpc/rpc-types/",
    "crates/rpc/rpc-types-compat/",
    "crates/engine-primitives/",
    "crates/ethereum/engine-primitives/",
    "crates/ethereum/node",
    "crates/node/builder/",
    "crates/optimism/consensus",
    "crates/optimism/node/",
    "crates/optimism/evm/",
    "crates/node-core/",
    "crates/node/api/",
    "crates/stages/",
    "crates/stages-api",
    "crates/static-file/",
    "crates/storage/codecs/",
    "crates/storage/codecs/derive/",
    "crates/storage/db/",
    "crates/storage/libmdbx-rs/",
    "crates/storage/libmdbx-rs/mdbx-sys/",
    "crates/storage/nippy-jar/",
    "crates/storage/provider/",
    "crates/tasks/",
    "crates/tokio-util/",
    "crates/tracing/",
    "crates/transaction-pool/",
    "crates/trie/",
    "crates/trie-parallel/",
    "examples/node-custom-rpc/",
    "examples/beacon-api-sse/",
    "examples/node-event-hooks/",
    "examples/custom-evm/",
    "examples/custom-engine-types/",
    "examples/custom-node-components/",
    "examples/custom-dev-node/",
    "examples/custom-payload-builder/",
    "examples/manual-p2p/",
    "examples/network/",
    "examples/network-txpool/",
    "examples/rpc-db/",
    "examples/txpool-tracing/",
    "examples/polygon-p2p/",
    "examples/custom-inspector/",
    "examples/exex/*",
    "examples/db-access",
    "testing/ef-tests/",
    "testing/testing-utils",
]
default-members = ["bin/reth"]

# Explicitly set the resolver to version 2, which is the default for packages with edition >= 2021
# https://doc.rust-lang.org/edition-guide/rust-2021/default-cargo-resolver.html
resolver = "2"

[workspace.lints]
rust.missing_debug_implementations = "warn"
rust.missing_docs = "warn"
rust.unreachable_pub = "warn"
rust.unused_must_use = "deny"
rust.rust_2018_idioms = "deny"
rustdoc.all = "warn"

[workspace.lints.clippy]
# These are some of clippy's nursery (i.e., experimental) lints that we like.
# By default, nursery lints are allowed. Some of the lints below have made good
# suggestions which we fixed. The others didn't have any findings, so we can
# assume they don't have that many false positives. Let's enable them to
# prevent future problems.
branches_sharing_code = "warn"
clear_with_drain = "warn"
derive_partial_eq_without_eq = "warn"
empty_line_after_outer_attr = "warn"
equatable_if_let = "warn"
imprecise_flops = "warn"
iter_on_empty_collections = "warn"
iter_with_drain = "warn"
large_stack_frames = "warn"
manual_clamp = "warn"
mutex_integer = "warn"
needless_pass_by_ref_mut = "warn"
nonstandard_macro_braces = "warn"
or_fun_call = "warn"
path_buf_push_overwrite = "warn"
read_zero_byte_vec = "warn"
redundant_clone = "warn"
suboptimal_flops = "warn"
suspicious_operation_groupings = "warn"
trailing_empty_array = "warn"
trait_duplication_in_bounds = "warn"
transmute_undefined_repr = "warn"
trivial_regex = "warn"
tuple_array_conversions = "warn"
uninhabited_references = "warn"
unused_peekable = "warn"
unused_rounding = "warn"
useless_let_if_seq = "warn"

# These are nursery lints which have findings. Allow them for now. Some are not
# quite mature enough for use in our codebase and some we don't really want.
# Explicitly listing should make it easier to fix in the future.
as_ptr_cast_mut = "allow"
cognitive_complexity = "allow"
collection_is_never_read = "allow"
debug_assert_with_mut_call = "allow"
empty_line_after_doc_comments = "allow"
fallible_impl_from = "allow"
future_not_send = "allow"
iter_on_single_items = "allow"
missing_const_for_fn = "allow"
needless_collect = "allow"
non_send_fields_in_send_ty = "allow"
option_if_let_else = "allow"
redundant_pub_crate = "allow"
significant_drop_in_scrutinee = "allow"
significant_drop_tightening = "allow"
string_lit_as_bytes = "allow"
type_repetition_in_bounds = "allow"
unnecessary_struct_initialization = "allow"
use_self = "allow"

[workspace.package]
version = "0.2.0-beta.7"
edition = "2021"
rust-version = "1.76"
license = "MIT OR Apache-2.0"
homepage = "https://paradigmxyz.github.io/reth"
repository = "https://github.com/paradigmxyz/reth"
exclude = [".github/"]

# Speed up tests.
[profile.dev.package]
proptest.opt-level = 3
rand_xorshift.opt-level = 3
rand_chacha.opt-level = 3
unarray.opt-level = 3

# Meant for testing - all optimizations, but with debug assertions and overflow checks.
[profile.hivetests]
inherits = "test"
opt-level = 3
lto = "thin"

[profile.release]
lto = "thin"
strip = "debuginfo"

# Like release, but with full debug symbols. Useful for e.g. `perf`.
[profile.debug-fast]
inherits = "release"
strip = "none"
debug = true

[profile.maxperf]
inherits = "release"
lto = "fat"
codegen-units = 1
incremental = false

[workspace.dependencies]
# reth
reth = { path = "bin/reth" }
reth-auto-seal-consensus = { path = "crates/consensus/auto-seal" }
reth-basic-payload-builder = { path = "crates/payload/basic" }
reth-beacon-consensus = { path = "crates/consensus/beacon" }
reth-ethereum-consensus = { path = "crates/ethereum/consensus" }
reth-blockchain-tree = { path = "crates/blockchain-tree" }
reth-cli-runner = { path = "crates/cli/runner" }
reth-codecs = { path = "crates/storage/codecs" }
reth-config = { path = "crates/config" }
reth-consensus = { path = "crates/consensus/consensus" }
reth-consensus-common = { path = "crates/consensus/common" }
reth-db = { path = "crates/storage/db" }
reth-discv4 = { path = "crates/net/discv4" }
reth-discv5 = { path = "crates/net/discv5" }
reth-dns-discovery = { path = "crates/net/dns" }
reth-e2e-test-utils = { path = "crates/e2e-test-utils" }
reth-engine-primitives = { path = "crates/engine-primitives" }
reth-ethereum-engine-primitives = { path = "crates/ethereum/engine-primitives" }
reth-node-builder = { path = "crates/node/builder" }
reth-node-ethereum = { path = "crates/ethereum/node" }
reth-node-optimism = { path = "crates/optimism/node" }
reth-evm-optimism = { path = "crates/optimism/evm" }
reth-node-core = { path = "crates/node-core" }
reth-node-api = { path = "crates/node/api" }
reth-downloaders = { path = "crates/net/downloaders" }
reth-ecies = { path = "crates/net/ecies" }
reth-eth-wire = { path = "crates/net/eth-wire" }
reth-eth-wire-types = { path = "crates/net/eth-wire-types" }
reth-ethereum-forks = { path = "crates/ethereum-forks" }
reth-ethereum-payload-builder = { path = "crates/payload/ethereum" }
reth-etl = { path = "crates/etl" }
reth-evm = { path = "crates/evm" }
reth-evm-compiler = { path = "crates/evm/compiler" }
reth-evm-ethereum = { path = "crates/ethereum/evm" }
reth-exex = { path = "crates/exex" }
reth-optimism-payload-builder = { path = "crates/payload/optimism" }
reth-interfaces = { path = "crates/interfaces" }
reth-ipc = { path = "crates/rpc/ipc" }
reth-libmdbx = { path = "crates/storage/libmdbx-rs" }
reth-mdbx-sys = { path = "crates/storage/libmdbx-rs/mdbx-sys" }
reth-metrics = { path = "crates/metrics" }
reth-metrics-derive = { path = "crates/metrics/metrics-derive" }
reth-net-common = { path = "crates/net/common" }
reth-net-nat = { path = "crates/net/nat" }
reth-network = { path = "crates/net/network" }
reth-network-api = { path = "crates/net/network-api" }
reth-network-types = { path = "crates/net/types" }
reth-nippy-jar = { path = "crates/storage/nippy-jar" }
reth-payload-builder = { path = "crates/payload/builder" }
reth-payload-validator = { path = "crates/payload/validator" }
reth-primitives = { path = "crates/primitives" }
reth-provider = { path = "crates/storage/provider" }
reth-prune = { path = "crates/prune" }
reth-revm = { path = "crates/revm" }
reth-rpc = { path = "crates/rpc/rpc" }
reth-rpc-api = { path = "crates/rpc/rpc-api" }
reth-rpc-api-testing-util = { path = "crates/rpc/rpc-testing-util" }
reth-rpc-builder = { path = "crates/rpc/rpc-builder" }
reth-rpc-engine-api = { path = "crates/rpc/rpc-engine-api" }
reth-rpc-types = { path = "crates/rpc/rpc-types" }
reth-rpc-types-compat = { path = "crates/rpc/rpc-types-compat" }
reth-stages = { path = "crates/stages" }
reth-stages-api = { path = "crates/stages-api" }
reth-static-file = { path = "crates/static-file" }
reth-tasks = { path = "crates/tasks" }
reth-tokio-util = { path = "crates/tokio-util" }
reth-tracing = { path = "crates/tracing" }
reth-transaction-pool = { path = "crates/transaction-pool" }
reth-trie = { path = "crates/trie" }
reth-trie-parallel = { path = "crates/trie-parallel" }
reth-optimism-consensus = { path = "crates/optimism/consensus" }
reth-node-events = { path = "crates/node/events" }
reth-testing-utils = { path = "testing/testing-utils" }

# revm
revm = { version = "8.0.0", features = ["std", "secp256k1"], default-features = false }
revm-primitives = { version = "3.1.0", features = ["std"], default-features = false }
<<<<<<< HEAD
# revm-inspectors = { git = "https://github.com/paradigmxyz/evm-inspectors", rev = "3d2077e" }
revm-inspectors = { git = "https://github.com/paradigmxyz/evm-inspectors", branch = "bumprevm" }

# compiler
revm-jit = { path = "../revm-jit/crates/revm-jit" }
revm-jit-build = { path = "../revm-jit/crates/revm-jit-build" }
=======
revm-inspectors = { git = "https://github.com/paradigmxyz/evm-inspectors", rev = "7168ac5" }
>>>>>>> a44e0857

# eth
alloy-chains = "0.1.15"
alloy-primitives = "0.7.2"
alloy-dyn-abi = "0.7.2"
alloy-sol-types = "0.7.2"
alloy-rlp = "0.3.4"
alloy-trie = "0.3.1"
alloy-rpc-types = { git = "https://github.com/alloy-rs/alloy", rev = "77c1240" }
alloy-rpc-types-anvil = { git = "https://github.com/alloy-rs/alloy", rev = "77c1240" }
alloy-rpc-types-trace = { git = "https://github.com/alloy-rs/alloy", rev = "77c1240" }
alloy-rpc-types-engine = { git = "https://github.com/alloy-rs/alloy", rev = "77c1240" }
alloy-rpc-types-beacon = { git = "https://github.com/alloy-rs/alloy", rev = "77c1240" }
alloy-genesis = { git = "https://github.com/alloy-rs/alloy", rev = "77c1240" }
alloy-node-bindings = { git = "https://github.com/alloy-rs/alloy", rev = "77c1240" }
alloy-provider = { git = "https://github.com/alloy-rs/alloy", rev = "77c1240", default-features = false, features = [
    "reqwest",
] }
alloy-eips = { git = "https://github.com/alloy-rs/alloy", default-features = false, rev = "77c1240" }
alloy-signer = { git = "https://github.com/alloy-rs/alloy", rev = "77c1240" }
alloy-signer-wallet = { git = "https://github.com/alloy-rs/alloy", rev = "77c1240" }
alloy-network = { git = "https://github.com/alloy-rs/alloy", rev = "77c1240" }
alloy-consensus = { git = "https://github.com/alloy-rs/alloy", rev = "77c1240" }

# misc
auto_impl = "1"
aquamarine = "0.5"
bytes = "1.5"
bitflags = "2.4"
clap = "4"
dashmap = "5.5"
derive_more = "0.99.17"
fdlimit = "0.3.0"
eyre = "0.6"
tracing = "0.1.0"
tracing-appender = "0.2"
thiserror = "1.0"
serde_json = "1.0.94"
serde = { version = "1.0", default-features = false }
serde_with = "3.3.0"
humantime = "2.1"
humantime-serde = "1.1"
rand = "0.8.5"
rustc-hash = "1.1.0"
schnellru = "0.2"
strum = "0.26"
rayon = "1.7"
itertools = "0.12"
parking_lot = "0.12"
# Needed for `metrics-macro` to resolve the crate using `::metrics` notation
metrics = "0.21.1"
modular-bitfield = "0.11.2"
once_cell = "1.17"
syn = "2.0"
nybbles = "0.2.1"
smallvec = "1"
dyn-clone = "1.0.17"
sha2 = { version = "0.10", default-features = false }
paste = "1.0"
<<<<<<< HEAD
indexmap = "2"
=======
url = "2.3"
>>>>>>> a44e0857

# proc-macros
proc-macro2 = "1.0"
quote = "1.0"

# tokio
tokio-stream = "0.1.11"
tokio = { version = "1.21", default-features = false }
tokio-util = { version = "0.7.4", features = ["codec"] }

# async
async-stream = "0.3"
async-trait = "0.1.68"
futures = "0.3.26"
pin-project = "1.0.12"
futures-util = "0.3.25"
hyper = "0.14.25"
reqwest = { version = "0.12", default-features = false }
tower = "0.4"
tower-http = "0.4"
http = "0.2.8"
http-body = "0.4.5"

# p2p
discv5 = "0.6.0"
igd-next = "0.14.3"

# rpc
jsonrpsee = "0.22"
jsonrpsee-core = "0.22"
jsonrpsee-types = "0.22"

# crypto
secp256k1 = { version = "0.28", default-features = false, features = [
    "global-context",
    "recovery",
] }
# TODO: Remove `k256` feature: https://github.com/sigp/enr/pull/74
enr = { version = "0.12.0", default-features = false, features = ["k256", "rust-secp256k1"] }

# for eip-4844
c-kzg = "1.0.0"

# config
confy = "0.6"
toml = "0.8"

# misc-testing
arbitrary = "1.3"
assert_matches = "1.5.0"
tempfile = "3.8"
criterion = "0.5"
pprof = "0.13"
proptest = "1.4"
proptest-derive = "0.4"
serial_test = "3"
similar-asserts = "1.5.0"
test-fuzz = "5"
walkdir = "2"

[patch.crates-io]
# revm = { git = "https://github.com/bluealloy/revm", rev = "5f4717f8e658fdf2f04f162c25a0b365ce8c7b66" }
# revm-interpreter = { git = "https://github.com/bluealloy/revm", rev = "5f4717f8e658fdf2f04f162c25a0b365ce8c7b66" }
# revm-precompile = { git = "https://github.com/bluealloy/revm", rev = "5f4717f8e658fdf2f04f162c25a0b365ce8c7b66" }
# revm-primitives = { git = "https://github.com/bluealloy/revm", rev = "5f4717f8e658fdf2f04f162c25a0b365ce8c7b66" }
revm = { path = "../../danipopes/revm/crates/revm" }
revm-interpreter = { path = "../../danipopes/revm/crates/interpreter" }
revm-precompile = { path = "../../danipopes/revm/crates/precompile" }
revm-primitives = { path = "../../danipopes/revm/crates/primitives" }<|MERGE_RESOLUTION|>--- conflicted
+++ resolved
@@ -282,16 +282,12 @@
 # revm
 revm = { version = "8.0.0", features = ["std", "secp256k1"], default-features = false }
 revm-primitives = { version = "3.1.0", features = ["std"], default-features = false }
-<<<<<<< HEAD
-# revm-inspectors = { git = "https://github.com/paradigmxyz/evm-inspectors", rev = "3d2077e" }
+# revm-inspectors = { git = "https://github.com/paradigmxyz/evm-inspectors", rev = "7168ac5" }
 revm-inspectors = { git = "https://github.com/paradigmxyz/evm-inspectors", branch = "bumprevm" }
 
 # compiler
 revm-jit = { path = "../revm-jit/crates/revm-jit" }
 revm-jit-build = { path = "../revm-jit/crates/revm-jit-build" }
-=======
-revm-inspectors = { git = "https://github.com/paradigmxyz/evm-inspectors", rev = "7168ac5" }
->>>>>>> a44e0857
 
 # eth
 alloy-chains = "0.1.15"
@@ -351,11 +347,8 @@
 dyn-clone = "1.0.17"
 sha2 = { version = "0.10", default-features = false }
 paste = "1.0"
-<<<<<<< HEAD
 indexmap = "2"
-=======
 url = "2.3"
->>>>>>> a44e0857
 
 # proc-macros
 proc-macro2 = "1.0"
